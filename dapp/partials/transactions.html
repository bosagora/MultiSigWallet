<div class="panel panel-default">
  <div class="panel-heading">
    <div class="pull-right">
      <button type="button" class="btn btn-default" ng-click="sendTransaction()" show-hide-by-connectivity="online">
        Send transaction
      </button>
      <button type="button" class="btn btn-default" ng-click="sendRawTransaction()" show-hide-by-connectivity="online">
        Send raw transaction
      </button>
      <button type="button" class="btn btn-default" ng-click="getNonce()" show-hide-by-connectivity="online">
        Get nonce
      </button>
      <button type="button" class="btn btn-danger" ng-disabld="!totalItems" ng-click="removeAll()">
        Remove all
      </button>
    </div>
    <h4>
      Transactions
    </h4>
  </div>
  <table class="table table-hover table-bordered table-striped">
    <thead>
      <tr>
        <th>
          Destination / Contract Address
        </th>
        <th>
          Value
        </th>
        <th>
          Data
        </th>
        <th>
          Nonce
        </th>
        <th>
          Mined
        </th>
        <th>
          Logs
        </th>
        <th>
          Remove
        </th>
      </tr>
    </thead>
    <tbody>
      <tr ng-repeat="transaction in transactions | limitTo:currentPage*itemsPerPage:itemsPerPage*(currentPage-1) track by $index">
        <td>
          <a uib-popover="{{transaction.multisig || transaction.info.to}}" popover-trigger="'mouseenter'"
          ng-href="https://testnet.etherscan.io/tx/{{transaction.txHash}}"
          ng-bind-html="getDestinationOrContract(transaction) | dashIfEmpty">
          </a>
        </td>
        <td ng-bind-html="transaction.info.value | ether | dashIfEmpty">
        </td>
        <td>
<<<<<<< HEAD
          <div ng-show="transaction.decodedData.title">
=======
          <div ng-show="transaction.info.input" class="row">
>>>>>>> 0df5c0f2
            <div class="col-md-8">
              <span  popover-trigger="'mouseenter'" uib-popover-template="'partials/txData.html'" popover-placement="bottom" popover-append-to-body="true">
                {{transaction.decodedData.title}}
              </span>
            <ul>
              <li ng-repeat="param in transaction.decodedData.params">
                {{param.name}} :
                <span uib-popover="{{param.value}}" popover-enable="param.value && param.value.toString().length > 10" popover-trigger="'mouseenter'">
                  {{param.value|addressCanBeOwner:wallet|logParam}}
                </span>
              </li>
            </ul>
            </div>
            <div class="col-md-4">
              <button ng-show="transaction.decodedData.notDecoded || transaction.decodedData.params" ng-hide="transaction.toWallet" class="btn btn-default btn-sm pull-right" ng-click="editABI(transaction.info.to)">
                Edit ABI
              </button>
            </div>
          </div>
          <div class="text-center" ng-show="!transaction.decodedData.title">
            -
          </div>
        </td>
        <td ng-bind-html="transaction.info.nonce | dashIfEmpty">
        </td>
        <td>
          <span ng-show="transaction.receipt">
            Yes
          </span>
          <span ng-hide="transaction.receipt">
            No
          </span>
        </td>
        <td>
          <ul ng-show="transaction.receipt.decodedLogs.length">
            <li ng-repeat="log in transaction.receipt.decodedLogs track by $index">
              {{log.name}}
              <ul>
                <li ng-repeat="param in log.info track by $index">
                  {{param.name}}:
                  <span uib-popover="{{param.value}}" popover-enable="param.value && param.value.toString().length > 7" popover-trigger="'mouseenter'">
                    {{param.value|addressCanBeOwner:wallets[transaction.info.to]|logParam}}
                  </span>
                </li>
              </ul>
            </li>
          </ul>
          <p ng-show="!transaction.receipt.decodedLogs.length" class="text-center">
            -
          </p>
        </td>
        <td>
          <button class="btn btn-danger btn-sm" ng-click="remove(transaction.txHash)">
            Remove
          </button>
        </td>
      </tr>
    </tbody>
  </table>
  <div ng-hide="totalItems" class="text-center panel-body">
    No transactions. Send a transaction <a href="" ng-click="sendTransaction()">now</a>.
  </div>
  <div class="panel-footer">
    <ul uib-pagination total-items="totalItems" ng-model="currentPage" items-per-page="itemsPerPage"></ul>
  </div>
</div><|MERGE_RESOLUTION|>--- conflicted
+++ resolved
@@ -55,11 +55,7 @@
         <td ng-bind-html="transaction.info.value | ether | dashIfEmpty">
         </td>
         <td>
-<<<<<<< HEAD
-          <div ng-show="transaction.decodedData.title">
-=======
-          <div ng-show="transaction.info.input" class="row">
->>>>>>> 0df5c0f2
+          <div ng-show="transaction.decodedData.title" class="row">
             <div class="col-md-8">
               <span  popover-trigger="'mouseenter'" uib-popover-template="'partials/txData.html'" popover-placement="bottom" popover-append-to-body="true">
                 {{transaction.decodedData.title}}
