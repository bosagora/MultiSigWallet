--- conflicted
+++ resolved
@@ -2,11 +2,8 @@
   function () {
     angular
     .module('multiSigWeb')
-<<<<<<< HEAD
-    .service("Web3Service", function ($http, $window, $q, Config, Utils, $uibModal, Connection) {
-=======
     .service("Web3Service", function ($window, $q, Utils, $uibModal, Connection, Config) {
->>>>>>> 7b289810
+
       factory = {};
 
       factory.webInitialized = $q(function (resolve, reject) {
@@ -92,16 +89,10 @@
           if (resolve) {
             resolve();
           }
-<<<<<<< HEAD
-          else if (txDefault.wallet == 'lightwallet' && isElectron) {
-            factory.setup();
-            //factory.web3 = LightWalletFactory.getWeb3();
-=======
         }
         else if (txDefault.wallet == 'lightwallet' && isElectron) {
-          factory.web3 = LightWallet.web3;
+          factory.setup();                    
           if (resolve) {
->>>>>>> 7b289810
             resolve();
           }
         }
