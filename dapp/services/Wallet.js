(
  function () {
    angular
    .module('multiSigWeb')
    .service('Wallet', function ($window, $http, $q, $rootScope, $uibModal) {

      // Init wallet factory object
      var wallet = {
        wallets: JSON.parse(localStorage.getItem("wallets")) || {},
        web3 : null,
        json : abiJSON,
        txParams: {
          nonce: null,
          gasPrice: txDefault.gasPrice,
          gasLimit: txDefault.gasLimit
        },
        accounts: [],
        coinbase: null
      };

      wallet.webInitialized = $q(function (resolve) {
        window.addEventListener('load', function () {
          // Set web3 provider (Metamask, mist, etc)
          if ($window.web3) {
            wallet.web3 = new Web3($window.web3.currentProvider);
          }
          else {
            wallet.web3 = new Web3(new Web3.providers.HttpProvider(txDefault.ethereumNode));
          }
          resolve();
        });
      });

      /**
      * Return tx object, with default values, overwritted by passed params
      **/
      wallet.txDefaults = function (tx) {
        var txParams = {
          gasPrice: EthJS.Util.intToHex(wallet.txParams.gasPrice),
          gas: EthJS.Util.intToHex(wallet.txParams.gasLimit),
          nonce: EthJS.Util.intToHex(wallet.txParams.nonce),
          from: wallet.coinbase
        };

        Object.assign(txParams, tx);
        return txParams;
      };

      /**
      * Return eth_call request object.
      * custom method .call() for direct calling.
      */
      wallet.callRequest = function (method, params, cb) {

        // Add to params the callback
        var methodParams = params.slice();
        methodParams.push(cb);

        // Get request object
        var request = method.request.apply(method, methodParams);
        // Add .call function
        request.call = function () {
          var batch = wallet.web3.createBatch();

          batch.add(
            method.request.apply(method, methodParams)
          );
          batch.execute();
        };
        return request;
      };

      /**
      * For a given address and data, sign a transaction offline
      */
      wallet.offlineTransaction = function (address, data, nonce, cb) {
        // Create transaction object
        var txInfo = {
          to: address,
          value: EthJS.Util.intToHex(0),
          gasPrice: EthJS.Util.intToHex(wallet.txParams.gasPrice),
          gasLimit: EthJS.Util.intToHex(wallet.txParams.gasLimit),
          nonce: nonce?nonce:EthJS.Util.intToHex(wallet.txParams.nonce),
          data: data
        };

        var tx = new EthJS.Tx(txInfo);

        // Get transaction hash
        var txHash = EthJS.Util.bufferToHex(tx.hash(false));

        // Sign transaction hash
<<<<<<< HEAD
        wallet.web3.eth.sign(wallet.coinbase, txHash, function (e, signature) {
          if (e) {
=======
        wallet.web3.eth.sign(wallet.coinbase, txHash, function(e, sig){
          if(e){
>>>>>>> 0cf70f5a
            cb(e);
          }
          var signature = EthJS.Util.fromRpcSig(sig);
          tx.v = EthJS.Util.intToHex(signature.v);
          tx.r = EthJS.Util.bufferToHex(signature.r);
          tx.s = EthJS.Util.bufferToHex(signature.s);

          // Return raw transaction as hex string
          cb(null, EthJS.Util.bufferToHex(tx.serialize()));
        });

      };

      /**
      * Get multisig nonce
      **/
      wallet.getWalletNonces = function (cb) {
        $uibModal
        .open(
          {
            templateUrl: 'partials/modals/signMultisigTransactionOffline.html',
            size: 'md',
            controller: "signMultisigTransactionOfflineCtrl"
          }
        )
        .result
        .then(
          function (nonce) {
            cb(null, nonce);
          },
          function (e) {
            cb(e);
          }
        );
      };

      /**
      * Get ethereum accounts and update account list.
      */
      wallet.updateAccounts = function (cb) {
        return wallet.callRequest(
          wallet.web3.eth.getAccounts,
          [],
          function (e, accounts) {
            if (e) {
              cb(e);
            }
            else {
              wallet.accounts = accounts;

              if (wallet.coinbase && accounts.indexOf(wallet.coinbase) != -1) {
                // same coinbase
              }
              else if (accounts) {
                  wallet.coinbase = accounts[0];
              }
              else {
                wallet.coinbase = null;
              }
              cb(null, accounts);
            }
          }
        );
      };

      /**
      * Select account
      **/
      wallet.selectAccount = function (account) {
        wallet.coinbase = account;
      };

      wallet.updateNonce = function (address, cb) {
        return wallet.callRequest(
          wallet.web3.eth.getTransactionCount,
          [address],
          function (e, count) {
            if (e) {
              cb(e);
            }
            else {
              wallet.txParams.nonce = count;
              cb(null, count);
            }
          }
        );
      };

      wallet.updateGasPrice = function (cb) {
        return wallet.callRequest(
          wallet.web3.eth.getGasPrice,
          [],
          function (e, gasPrice) {
            if (e) {
              cb(e);
            }
            else {
              wallet.txParams.gasPrice = gasPrice.toNumber();
              cb(null, gasPrice);
            }
          }
        );
      };

      wallet.updateGasLimit = function (cb) {
        return wallet.callRequest(
          wallet.web3.eth.getBlock,
          ["latest"],
          function (e, block) {
            if (e) {
              cb(e);
            }
            else {
              wallet.txParams.gasLimit = Math.floor(block.gasLimit*0.9);
              cb(null, block.gasLimit);
            }
          }
        );
      };

      // Init txParams
      wallet.initParams = function () {
        return $q(function (resolve) {
            var batch = wallet.web3.createBatch();
            wallet
            .updateAccounts(
              function (e, accounts) {
                var promises = $q.all(
                  [
                    $q(function (resolve, reject) {
                      batch.add(
                        wallet.updateGasLimit(function (e) {
                          if (e) {
                            reject(e);
                          }
                          else {
                            resolve();
                          }
                        })
                      );
                    }),
                    $q(function (resolve, reject) {
                      batch.add(
                        wallet.updateGasPrice(function (e) {
                          if (e) {
                            reject(e);
                          }
                          else {
                            resolve();
                          }
                        })
                      );
                    }),
                    $q(function (resolve, reject) {
                      batch.add(
                        wallet.updateNonce(wallet.coinbase, function (e) {
                          if (e) {
                            reject(e);
                          }
                          else {
                            resolve();
                          }
                        })
                      );
                    }),
                    $q(function (resolve, reject) {
                      batch.add(
                        wallet.getBalance(wallet.coinbase, function (e, balance) {
                          if (e) {
                            reject(e);
                          }
                          else {
                            wallet.balance = balance;
                            resolve();
                          }
                        })
                      );
                    })
                  ]
                ).then(function () {
                  resolve();
                });
                batch.execute();
                return promises;
              }
            ).call();
          }
        );
      };

<<<<<<< HEAD
      wallet.updateWallet = function (w) {
        if (!wallet.wallets[w.address]) {
=======
      };

      wallet.updateWallet = function(w){
        if(!wallet.wallets[w.address]){
>>>>>>> 0cf70f5a
          wallet.wallets[w.address] = {};
        }
        Object.assign(wallet.wallets[w.address], {address: w.address, name: w.name, owners: w.owners});
        localStorage.setItem("wallets", JSON.stringify(wallet.wallets));
        try{
          $rootScope.$digest();
        }
        catch(e){}
      };

      wallet.removeWallet = function (address) {
        delete wallet.wallets[address];
        localStorage.setItem("wallets", JSON.stringify(wallet.wallets));
        try {
          $rootScope.$digest();
        }
<<<<<<< HEAD
        catch (e) {}
=======
        catch(e){}
>>>>>>> 0cf70f5a
      };

      wallet.update = function (address, name) {
        wallet.wallets[address].name = name;
        localStorage.setItem("wallets", JSON.stringify(wallet.wallets));
        try {
          $rootScope.$digest();
        }
<<<<<<< HEAD
        catch (e) {}
=======
        catch(e){}
>>>>>>> 0cf70f5a
      };

      /**
      * Get ethereum account nonce with text input prompted to the user
      **/
      wallet.getUserNonce = function (cb) {
        $uibModal
        .open(
          {
            templateUrl: 'partials/modals/signOffline.html',
            size: 'md',
            controller: "signOfflineCtrl"
          }
        )
        .result
        .then(
          function (nonce) {
            cb(null, nonce);
          },
          function (e) {
            cb(e);
          }
        );
      };

      // Deploy wallet contract with constructor params
      wallet.deployWallet = function (owners, requiredConfirmations, cb) {
        var MyContract = wallet.web3.eth.contract(wallet.json.multiSigWallet.abi);
        MyContract.new(owners, requiredConfirmations, {
          data: wallet.json.multiSigWallet.binHex
        }, cb);
      };

      wallet.deployWithLimit = function (owners, requiredConfirmations, limit, cb) {
        var MyContract = wallet.web3.eth.contract(wallet.json.multiSigDailyLimit.abi);
        MyContract.new(
          owners,
          requiredConfirmations,
          new EthJS.BN(limit),
          wallet.txDefaults({
            data: wallet.json.multiSigDailyLimit.binHex
          }),
          cb
        );
      };

      /**
      * Deploy wallet with daily limit
      **/

      // Sign transaction, don't send it
      wallet.deployOfflineWallet = function (owners, requiredConfirmations, cb) {

        // Get Transaction Data
        var MyContract = wallet.web3.eth.contract(wallet.json.multiSigWallet.abi);
        var data = MyContract.new.getData(owners, requiredConfirmations, {
          data: wallet.json.multiSigWallet.binHex
        });

        wallet.getUserNonce(function (e, nonce) {
          if (e) {
            cb(e);
          }
          else {
            wallet.offlineTransaction(null, data, nonce, cb);
          }
        });
      };

<<<<<<< HEAD
      wallet.deployWithLimitOffline = function (owners, requiredConfirmations, limit, cb) {
=======
      };

      wallet.deployWithLimitOffline = function(owners, requiredConfirmations, limit, cb){
>>>>>>> 0cf70f5a
        // Get Transaction Data
        var MyContract = wallet.web3.eth.contract(wallet.json.multiSigDailyLimit.abi);
        var data = MyContract.new.getData(owners, requiredConfirmations, new EthJS.BN(limit), {
          data: wallet.json.multiSigDailyLimit.binHex
        });
        wallet.getUserNonce(function (e, nonce) {
          if (e) {
            cb(e);
          }
          else {
            wallet.offlineTransaction(null, data, nonce, cb);
          }
        });
      };

      wallet.getBalance = function (address, cb) {
        return wallet.callRequest(
          wallet.web3.eth.getBalance,
          [address],
          cb
        );
      };

      wallet.restore = function (info, cb) {

        var instance = wallet.web3.eth.contract(wallet.json.multiSigWallet.abi).at(info.address);
        // Check contract function works
        instance.MAX_OWNER_COUNT(function (e, count) {
          if (e) {
            cb(e);
          }

          if (count.eq(0)) {
            // it is not a wallet
            cb("Address " + info.address + " is not a MultiSigWallet contract");
          }
          else {
            // Add wallet
            info.owners = {};
            wallet.updateWallet(info);
            cb(null, info);
          }
        });
      };

      // MultiSig functions

      /**
      * Get wallet owners
      */
      wallet.getOwners = function (address, cb) {
        var instance = wallet.web3.eth.contract(wallet.json.multiSigWallet.abi).at(address);
        return wallet.callRequest(
          instance.getOwners,
          [],
          cb
<<<<<<< HEAD
        )
=======
        );
>>>>>>> 0cf70f5a
      };

      /**
      * add owner to wallet
      */
      wallet.addOwner = function (address, owner, cb) {
        var instance = wallet.web3.eth.contract(wallet.json.multiSigWallet.abi).at(address);
        var data = instance.addOwner.getData(owner.address);

        // Get nonce
        wallet.getNonce(address, address, "0x0", data, function (e, nonce) {
          if (e) {
            cb(e);
          }
          else {
            instance.submitTransaction(address, "0x0", data, nonce, wallet.txDefaults(), function (e, tx) {
              if (e) {
                cb(e);
              }
              else {
                cb(null, tx);
              }
            });
          }
        }).call();
      };

      /**
      * Sign offline Add owner transaction
      */
      wallet.addOwnerOffline = function (address, owner, cb) {
        var instance = wallet.web3.eth.contract(wallet.json.multiSigWallet.abi).at(address);
        var data = instance.addOwner.getData(owner.address);

        // Get nonce
        wallet.getWalletNonces(function (e, nonces) {
          if (e) {
            cb(e);
          }
          else {
            var mainData = instance.submitTransaction.getData(address, "0x0", data, nonces.multisig, wallet.txDefaults());
            wallet.offlineTransaction(address, mainData, nonces.account, cb);

          }
        });
<<<<<<< HEAD
=======

>>>>>>> 0cf70f5a
      };

      /**
      * Get add owner transaction data
      **/
      wallet.getAddOwnerData = function (address, owner) {
        var instance = wallet.web3.eth.contract(wallet.json.multiSigWallet.abi).at(address);
        return instance.addOwner.getData(owner.address);
      };

      /**
      * Remove owner
      */
      wallet.removeOwner = function (address, owner, cb) {
        var instance = wallet.web3.eth.contract(wallet.json.multiSigWallet.abi).at(address);
        var data = instance.removeOwner.getData(owner.address);

        // Get nonce
        wallet.getNonce(address, address, "0x0", data, function (e, nonce) {
          if (e) {
            cb(e);
          }
          else {
            instance.submitTransaction(address, "0x0", data, nonce, wallet.txDefaults(), cb);
          }
        }).call();
      };

      /**
      * Get remove owner data
      **/
      wallet.getRemoveOwnerData = function (address, owner) {
        var instance = wallet.web3.eth.contract(wallet.json.multiSigWallet.abi).at(address);
        return instance.removeOwner.getData(owner.address);
      };

      /**
      * Sign offline remove owner transaction
      **/
      wallet.removeOwnerOffline = function (address, owner, cb) {
        var instance = wallet.web3.eth.contract(wallet.json.multiSigWallet.abi).at(address);
        var data = instance.removeOwner.getData(owner.address);

        // Get nonce
        wallet.getWalletNonces(function (e, nonces) {
          if (e) {
            cb(e);
          }
          else {
            var mainData = instance.submitTransaction.getData(address, "0x0", data, nonces.multisig, wallet.txDefaults());
            wallet.offlineTransaction(address, mainData, nonces.account, cb);
          }
        });
      };

      /**
      * Get nonces
      */
      wallet.getNonces = function (address, cb) {
        var instance = wallet.web3.eth.contract(wallet.json.multiSigWallet.abi).at(address);
        return wallet.callRequest(
          instance.nonces,
          [],
          cb
<<<<<<< HEAD
        )
=======
        );
>>>>>>> 0cf70f5a
      };

      /**
      * Get nonce
      */
      wallet.getNonce = function (address, to, value, data, cb) {
        var instance = wallet.web3.eth.contract(wallet.json.multiSigWallet.abi).at(address);
        return wallet.callRequest(
          instance.getNonce,
          [to, value, data],
          cb
        );
      };

      /**
      * Get required confirmations number
      */
      wallet.getRequired = function (address, cb) {
        var instance = wallet.web3.eth.contract(wallet.json.multiSigWallet.abi).at(address);
        return wallet.callRequest(
          instance.required,
          [],
          cb
<<<<<<< HEAD
        )
=======
        );
>>>>>>> 0cf70f5a
      };

      /**
      * Update confirmations
      */
      wallet.updateRequired = function (address, required, cb) {
        var instance = wallet.web3.eth.contract(wallet.json.multiSigWallet.abi).at(address);
        var data = instance.changeRequirement.getData(required);

        // Get nonce
        wallet.getNonce(address, address, "0x0", data, function (e, nonce) {
          if (e) {
            cb(e);
          }
          else {
            instance.submitTransaction(address, "0x0", data, nonce, wallet.txDefaults(), cb);
          }
        }).call();
      };

      wallet.getUpdateRequiredData = function (address, required) {
        var instance = wallet.web3.eth.contract(wallet.json.multiSigWallet.abi).at(address);
        return instance.changeRequirement.getData(required);
      };

      /**
      * Sign transaction offline
      */
      wallet.signUpdateRequired = function (address, required, cb) {
        var instance = wallet.web3.eth.contract(wallet.json.multiSigWallet.abi).at(address);
        var data = instance.changeRequirement.getData(required);

        // Get nonce
        wallet.getWalletNonces(function (e, nonces){
          if (e) {
            cb(e);
          }
          else {
            var mainData = instance.submitTransaction.getData(address, "0x0", data, nonces.multisig, cb);
            wallet.offlineTransaction(address, mainData, nonces.account, cb);
          }
        });
      };

      /**
      * Get transaction hashes
      */
      wallet.getTransactionHashes = function (address, from, to, pending, executed, cb) {
        var instance = wallet.web3.eth.contract(wallet.json.multiSigWallet.abi).at(address);
        return wallet.callRequest(
          instance.getTransactionHashes,
          [from, to, pending, executed],
          cb
        );
      };

      /**
      * Get transaction
      */
      wallet.getTransaction = function (address, txHash, cb) {
        var instance = wallet.web3.eth.contract(wallet.json.multiSigWallet.abi).at(address);
        return wallet.callRequest(
          instance.transactions,
          [txHash],
          function (e, tx) {
            // convert to object
            cb(
              e,
              {
                to: tx[0],
                value: "0x" + tx[1].toString(16),
                data: tx[2],
                nonce: tx[3].toNumber(),
                executed: tx[4]
              }
            );
          }
        );
      };

      /**
      * Get transaction
      */
      wallet.getConfirmations = function (address, txHash, cb) {
        var instance = wallet.web3.eth.contract(wallet.json.multiSigWallet.abi).at(address);
        return wallet.callRequest(
          instance.getConfirmations,
          [txHash],
          cb
        );
      };

      /**
      * Get transaction count
      **/
      wallet.getTransactionCount = function (address, pending, executed, cb) {
        var instance = wallet.web3.eth.contract(wallet.json.multiSigWallet.abi).at(address);
        return wallet.callRequest(
          instance.getTransactionCount,
          [pending, executed],
          function (e, count) {
            if (e) {
              cb(e);
            }
            else {
              cb(null, count.toNumber());
            }
          }
        );
      };

      /**
      * Get daily limit
      **/
      wallet.getLimit = function (address, cb) {
        var instance = wallet.web3.eth.contract(wallet.json.multiSigDailyLimit.abi).at(address);
        return wallet.callRequest(
          instance.dailyLimit,
          [],
          cb
        );
      };

      /**
      *
      **/
      wallet.calcMaxWithdraw = function (address, cb) {
        var instance = wallet.web3.eth.contract(wallet.json.multiSigDailyLimit.abi).at(address);
        return wallet.callRequest(
          instance.calcMaxWithdraw,
          [],
          cb
        );
      };

      /**
      * Change daily limit
      **/
      wallet.updateLimit = function (address, limit, cb) {
        var instance = wallet.web3.eth.contract(wallet.json.multiSigDailyLimit.abi).at(address);
        var data = instance.changeDailyLimit.getData(
          limit,
          cb
        );
        // Get nonce
        wallet.getNonce(address, address, "0x0", data, function (e, nonce){
          if (e) {
            cb(e);
          }
          else {
            instance.submitTransaction(address, "0x0", data, nonce, wallet.txDefaults(), cb);
          }
        }).call();
<<<<<<< HEAD
=======

>>>>>>> 0cf70f5a
      };

      /**
      * Get update limit transaction data
      **/
      wallet.getUpdateLimitData = function (address, limit) {
        var instance = wallet.web3.eth.contract(wallet.json.multiSigDailyLimit.abi).at(address);
        return instance.changeDailyLimit.getData(limit);
      };

      /**
      * Sign update limit transaction
      **/
      wallet.signLimit = function (address, limit, cb) {
        var instance = wallet.web3.eth.contract(wallet.json.multiSigDailyLimit.abi).at(address);
        var data = instance.changeDailyLimit.getData(
          limit,
          cb
        );

        // Get nonce
        wallet.getWalletNonces( function (e, nonces) {
          if (e) {
            cb(e);
          }
          else {
            var mainData = instance.submitTransaction.getData(address, "0x0", data, nonces.multisig, cb);
            wallet.offlineTransaction(address, mainData, nonces.account, cb);
          }
        });
      };

      /**
      * Confirm transaction by another wallet owner
      */
      wallet.confirmTransaction = function (address, txHash, cb) {
        var instance = wallet.web3.eth.contract(wallet.json.multiSigWallet.abi).at(address);
        instance.confirmTransaction(
          txHash,
          wallet.txDefaults(),
          cb
        );
      };

      /**
      * Sign confirm transaction offline by another wallet owner
      */
      wallet.confirmTransactionOffline = function (address, txHash, cb) {
        var instance = wallet.web3.eth.contract(wallet.json.multiSigWallet.abi).at(address);
        var mainData = instance.confirmTransaction.getData(txHash);

        wallet.getUserNonce(function (e, nonce) {
          if (e) {
            cb(e);
          }
          else {
            wallet.offlineTransaction(address, mainData, nonce, cb);
          }
        });
      };

      /**
      * Execute multisig transaction, must be already signed by required owners
      */
      wallet.executeTransaction = function (address, txHash, cb) {
        var instance = wallet.web3.eth.contract(wallet.json.multiSigWallet.abi).at(address);
        instance.executeTransaction(
          txHash,
          wallet.txDefaults(),
          cb
        );
      };

      /**
      * Signs transaction for execute multisig transaction, must be already signed by required owners
      */
      wallet.executeTransactionOffline = function (address, txHash, cb) {
        var instance = wallet.web3.eth.contract(wallet.json.multiSigWallet.abi).at(address);
        var mainData = instance.executeTransaction.getData(txHash);

        wallet.getUserNonce(function (e, nonce) {
          if (e) {
            cb(e);
          }
          else {
            wallet.offlineTransaction(address, mainData, nonce, cb);
          }
        });
      };

      /**
      * Get confirmation count
      */
      wallet.confirmationCount = function (txHash, cb) {
        var instance = wallet.web3.eth.contract(wallet.json.multiSigWallet.abi).at(address);
        return wallet.callRequest(
          instance.transactions,
          [txHash],
          function (e, count) {
            if (e) {
              cb(e);
            }
            else {
              cb(null, count.toNumber());
            }
          }
        );
      };

      /**
      * Get confirmations
      */
      wallet.isConfirmed = function (address, txHash, cb) {
        var instance = wallet.web3.eth.contract(wallet.json.multiSigWallet.abi).at(address);
        return wallet.callRequest(
          instance.confirmations,
          [txHash, wallet.coinbase],
          cb
        );
      };

      /**
      * Revoke transaction confirmation
      */
      wallet.revokeConfirmation = function (address, txHash, cb) {
        var instance = wallet.web3.eth.contract(wallet.json.multiSigWallet.abi).at(address);
        instance.revokeConfirmation(
          txHash,
          wallet.txDefaults(),
          cb
        );
      };

      /**
      * Revoke transaction confirmation offline
      */
      wallet.revokeConfirmationOffline = function (address, txHash, cb) {
        var instance = wallet.web3.eth.contract(wallet.json.multiSigWallet.abi).at(address);

        var data = instance.revokeConfirmation.getData(txHash);

        wallet.getUserNonce(function (e, nonce) {
          if (e) {
            cb(e);
          }
          else {
            wallet.offlineTransaction(address, data, nonce, cb);
          }
        });
      };

      /**
      * Submit transaction
      **/
      wallet.submitTransaction = function (address, tx, abi, method, params, cb) {
        var data = '0x0';
        if (abi && method) {
          var instance = wallet.web3.eth.contract(abi).at(tx.to);
          data = instance[method].getData.apply(this, params);
        }
        var walletInstance = wallet.web3.eth.contract(wallet.json.multiSigWallet.abi).at(address);

        // Get nonce
        wallet.getNonce(address, tx.to, tx.value, data, function (e, nonce) {
          if (e) {
            cb(e);
          }
          else {
            walletInstance.submitTransaction(
              tx.to,
              tx.value,
              data,
              nonce,
              wallet.txDefaults(),
              cb
            );
          }
        }).call();
      };

      /**
      * Sign offline multisig transaction
      **/
      wallet.signTransaction = function (address, tx, abi, method, params, cb) {
        var data = '0x0';
        if (abi && method) {
          var instance = wallet.web3.eth.contract(abi).at(tx.to);
          data = instance[method].getData.apply(this, params);
        }
        var walletInstance = wallet.web3.eth.contract(wallet.json.multiSigWallet.abi).at(address);

        // Get nonce
        wallet.getWalletNonces(function (e, nonces) {
          if (e) {
            cb(e);
          }
          else {
            var mainData = walletInstance.submitTransaction.getData(
              tx.to,
              tx.value,
              data,
              nonces.multisig,
              wallet.txDefaults()
            );
            wallet.offlineTransaction(address, mainData, nonces.account, cb);
          }
        });
      };

      /**
      * Get type of transaction or destination
      **/
      wallet.getType = function (tx) {
        if (tx.data && tx.data.length > 3) {
          var method = tx.data.slice(2, 10);
          switch (method) {
            case "ba51a6df":
              return "Update # required.";
            case "7065cb48":
              return "Add owner";
            case "173825d9":
              return "Remove owner";
            case "cea08621":
              return "Update daily limit";
            default:
              return "Unknown";
          }
        }
        else {
            if (tx.to) {
              if (wallet.wallets[tx.to] && wallet.wallets[tx.to].name) {
                return wallet.wallets[tx.to].name;
              }
              else {
                return tx.to.slice(0, 20) + "...";
              }
            }
        }
<<<<<<< HEAD
      };
=======

      };


>>>>>>> 0cf70f5a

      return wallet;
    });
  }
)();<|MERGE_RESOLUTION|>--- conflicted
+++ resolved
@@ -18,13 +18,13 @@
         coinbase: null
       };
 
-      wallet.webInitialized = $q(function (resolve) {
-        window.addEventListener('load', function () {
+      wallet.webInitialized = $q(function(resolve){
+        window.addEventListener('load', function() {
           // Set web3 provider (Metamask, mist, etc)
-          if ($window.web3) {
+          if($window.web3){
             wallet.web3 = new Web3($window.web3.currentProvider);
           }
-          else {
+          else{
             wallet.web3 = new Web3(new Web3.providers.HttpProvider(txDefault.ethereumNode));
           }
           resolve();
@@ -34,7 +34,7 @@
       /**
       * Return tx object, with default values, overwritted by passed params
       **/
-      wallet.txDefaults = function (tx) {
+      wallet.txDefaults = function(tx){
         var txParams = {
           gasPrice: EthJS.Util.intToHex(wallet.txParams.gasPrice),
           gas: EthJS.Util.intToHex(wallet.txParams.gasLimit),
@@ -50,7 +50,7 @@
       * Return eth_call request object.
       * custom method .call() for direct calling.
       */
-      wallet.callRequest = function (method, params, cb) {
+      wallet.callRequest = function(method, params, cb){
 
         // Add to params the callback
         var methodParams = params.slice();
@@ -59,7 +59,7 @@
         // Get request object
         var request = method.request.apply(method, methodParams);
         // Add .call function
-        request.call = function () {
+        request.call = function(){
           var batch = wallet.web3.createBatch();
 
           batch.add(
@@ -73,7 +73,7 @@
       /**
       * For a given address and data, sign a transaction offline
       */
-      wallet.offlineTransaction = function (address, data, nonce, cb) {
+      wallet.offlineTransaction = function(address, data, nonce, cb){
         // Create transaction object
         var txInfo = {
           to: address,
@@ -90,13 +90,8 @@
         var txHash = EthJS.Util.bufferToHex(tx.hash(false));
 
         // Sign transaction hash
-<<<<<<< HEAD
-        wallet.web3.eth.sign(wallet.coinbase, txHash, function (e, signature) {
-          if (e) {
-=======
         wallet.web3.eth.sign(wallet.coinbase, txHash, function(e, sig){
           if(e){
->>>>>>> 0cf70f5a
             cb(e);
           }
           var signature = EthJS.Util.fromRpcSig(sig);
@@ -140,22 +135,23 @@
         return wallet.callRequest(
           wallet.web3.eth.getAccounts,
           [],
-          function (e, accounts) {
-            if (e) {
+          function(e, accounts){
+            if(e){
               cb(e);
             }
-            else {
+            else{
               wallet.accounts = accounts;
 
-              if (wallet.coinbase && accounts.indexOf(wallet.coinbase) != -1) {
+              if(wallet.coinbase && accounts.indexOf(wallet.coinbase) != -1){
                 // same coinbase
               }
-              else if (accounts) {
+              else if(accounts){
                   wallet.coinbase = accounts[0];
               }
-              else {
+              else{
                 wallet.coinbase = null;
               }
+
               cb(null, accounts);
             }
           }
@@ -206,10 +202,10 @@
           wallet.web3.eth.getBlock,
           ["latest"],
           function (e, block) {
-            if (e) {
+            if(e){
               cb(e);
             }
-            else {
+            else{
               wallet.txParams.gasLimit = Math.floor(block.gasLimit*0.9);
               cb(null, block.gasLimit);
             }
@@ -226,49 +222,49 @@
               function (e, accounts) {
                 var promises = $q.all(
                   [
-                    $q(function (resolve, reject) {
+                    $q(function(resolve, reject){
                       batch.add(
-                        wallet.updateGasLimit(function (e) {
-                          if (e) {
+                        wallet.updateGasLimit(function(e){
+                          if(e){
                             reject(e);
                           }
-                          else {
+                          else{
                             resolve();
                           }
                         })
                       );
                     }),
-                    $q(function (resolve, reject) {
+                    $q(function(resolve, reject){
                       batch.add(
-                        wallet.updateGasPrice(function (e) {
-                          if (e) {
+                        wallet.updateGasPrice(function(e){
+                          if(e){
                             reject(e);
                           }
-                          else {
+                          else{
                             resolve();
                           }
                         })
                       );
                     }),
-                    $q(function (resolve, reject) {
+                    $q(function(resolve, reject){
                       batch.add(
-                        wallet.updateNonce(wallet.coinbase, function (e) {
-                          if (e) {
+                        wallet.updateNonce(wallet.coinbase, function(e){
+                          if(e){
                             reject(e);
                           }
-                          else {
+                          else{
                             resolve();
                           }
                         })
                       );
                     }),
-                    $q(function (resolve, reject) {
+                    $q(function(resolve, reject){
                       batch.add(
-                        wallet.getBalance(wallet.coinbase, function (e, balance) {
-                          if (e) {
+                        wallet.getBalance(wallet.coinbase, function(e, balance){
+                          if(e){
                             reject(e);
                           }
-                          else {
+                          else{
                             wallet.balance = balance;
                             resolve();
                           }
@@ -276,26 +272,22 @@
                       );
                     })
                   ]
-                ).then(function () {
+                ).then(function(){
                   resolve();
                 });
+
                 batch.execute();
                 return promises;
               }
+
             ).call();
           }
         );
-      };
-
-<<<<<<< HEAD
-      wallet.updateWallet = function (w) {
-        if (!wallet.wallets[w.address]) {
-=======
+
       };
 
       wallet.updateWallet = function(w){
         if(!wallet.wallets[w.address]){
->>>>>>> 0cf70f5a
           wallet.wallets[w.address] = {};
         }
         Object.assign(wallet.wallets[w.address], {address: w.address, name: w.name, owners: w.owners});
@@ -306,36 +298,29 @@
         catch(e){}
       };
 
-      wallet.removeWallet = function (address) {
+      wallet.removeWallet = function(address){
         delete wallet.wallets[address];
+
         localStorage.setItem("wallets", JSON.stringify(wallet.wallets));
-        try {
+        try{
           $rootScope.$digest();
         }
-<<<<<<< HEAD
-        catch (e) {}
-=======
         catch(e){}
->>>>>>> 0cf70f5a
-      };
-
-      wallet.update = function (address, name) {
+      };
+
+      wallet.update = function(address, name){
         wallet.wallets[address].name = name;
         localStorage.setItem("wallets", JSON.stringify(wallet.wallets));
-        try {
+        try{
           $rootScope.$digest();
         }
-<<<<<<< HEAD
-        catch (e) {}
-=======
         catch(e){}
->>>>>>> 0cf70f5a
       };
 
       /**
       * Get ethereum account nonce with text input prompted to the user
       **/
-      wallet.getUserNonce = function (cb) {
+      wallet.getUserNonce = function(cb){
         $uibModal
         .open(
           {
@@ -346,25 +331,26 @@
         )
         .result
         .then(
-          function (nonce) {
+          function(nonce){
             cb(null, nonce);
           },
-          function (e) {
+          function(e){
             cb(e);
           }
         );
       };
 
       // Deploy wallet contract with constructor params
-      wallet.deployWallet = function (owners, requiredConfirmations, cb) {
+      wallet.deployWallet = function(owners, requiredConfirmations, cb){
         var MyContract = wallet.web3.eth.contract(wallet.json.multiSigWallet.abi);
         MyContract.new(owners, requiredConfirmations, {
           data: wallet.json.multiSigWallet.binHex
         }, cb);
       };
 
-      wallet.deployWithLimit = function (owners, requiredConfirmations, limit, cb) {
+      wallet.deployWithLimit = function(owners, requiredConfirmations, limit, cb){
         var MyContract = wallet.web3.eth.contract(wallet.json.multiSigDailyLimit.abi);
+
         MyContract.new(
           owners,
           requiredConfirmations,
@@ -381,7 +367,7 @@
       **/
 
       // Sign transaction, don't send it
-      wallet.deployOfflineWallet = function (owners, requiredConfirmations, cb) {
+      wallet.deployOfflineWallet = function(owners, requiredConfirmations, cb){
 
         // Get Transaction Data
         var MyContract = wallet.web3.eth.contract(wallet.json.multiSigWallet.abi);
@@ -389,39 +375,35 @@
           data: wallet.json.multiSigWallet.binHex
         });
 
-        wallet.getUserNonce(function (e, nonce) {
-          if (e) {
-            cb(e);
-          }
-          else {
+        wallet.getUserNonce(function(e, nonce){
+          if(e){
+            cb(e);
+          }
+          else{
             wallet.offlineTransaction(null, data, nonce, cb);
           }
         });
-      };
-
-<<<<<<< HEAD
-      wallet.deployWithLimitOffline = function (owners, requiredConfirmations, limit, cb) {
-=======
+
       };
 
       wallet.deployWithLimitOffline = function(owners, requiredConfirmations, limit, cb){
->>>>>>> 0cf70f5a
         // Get Transaction Data
         var MyContract = wallet.web3.eth.contract(wallet.json.multiSigDailyLimit.abi);
         var data = MyContract.new.getData(owners, requiredConfirmations, new EthJS.BN(limit), {
           data: wallet.json.multiSigDailyLimit.binHex
         });
-        wallet.getUserNonce(function (e, nonce) {
-          if (e) {
-            cb(e);
-          }
-          else {
+
+        wallet.getUserNonce(function(e, nonce){
+          if(e){
+            cb(e);
+          }
+          else{
             wallet.offlineTransaction(null, data, nonce, cb);
           }
         });
       };
 
-      wallet.getBalance = function (address, cb) {
+      wallet.getBalance = function(address, cb){
         return wallet.callRequest(
           wallet.web3.eth.getBalance,
           [address],
@@ -429,20 +411,20 @@
         );
       };
 
-      wallet.restore = function (info, cb) {
+      wallet.restore = function(info, cb){
 
         var instance = wallet.web3.eth.contract(wallet.json.multiSigWallet.abi).at(info.address);
         // Check contract function works
-        instance.MAX_OWNER_COUNT(function (e, count) {
-          if (e) {
-            cb(e);
-          }
-
-          if (count.eq(0)) {
+        instance.MAX_OWNER_COUNT(function(e, count){
+          if(e){
+            cb(e);
+          }
+
+          if(count.eq(0)){
             // it is not a wallet
             cb("Address " + info.address + " is not a MultiSigWallet contract");
           }
-          else {
+          else{
             // Add wallet
             info.owners = {};
             wallet.updateWallet(info);
@@ -456,37 +438,33 @@
       /**
       * Get wallet owners
       */
-      wallet.getOwners = function (address, cb) {
+      wallet.getOwners = function(address, cb){
         var instance = wallet.web3.eth.contract(wallet.json.multiSigWallet.abi).at(address);
         return wallet.callRequest(
           instance.getOwners,
           [],
           cb
-<<<<<<< HEAD
-        )
-=======
-        );
->>>>>>> 0cf70f5a
+        );
       };
 
       /**
       * add owner to wallet
       */
-      wallet.addOwner = function (address, owner, cb) {
+      wallet.addOwner = function(address, owner, cb){
         var instance = wallet.web3.eth.contract(wallet.json.multiSigWallet.abi).at(address);
         var data = instance.addOwner.getData(owner.address);
 
         // Get nonce
-        wallet.getNonce(address, address, "0x0", data, function (e, nonce) {
-          if (e) {
-            cb(e);
-          }
-          else {
-            instance.submitTransaction(address, "0x0", data, nonce, wallet.txDefaults(), function (e, tx) {
-              if (e) {
+        wallet.getNonce(address, address, "0x0", data, function(e, nonce){
+          if(e){
+            cb(e);
+          }
+          else{
+            instance.submitTransaction(address, "0x0", data, nonce, wallet.txDefaults(), function(e, tx){
+              if(e){
                 cb(e);
               }
-              else {
+              else{
                 cb(null, tx);
               }
             });
@@ -497,31 +475,28 @@
       /**
       * Sign offline Add owner transaction
       */
-      wallet.addOwnerOffline = function (address, owner, cb) {
+      wallet.addOwnerOffline = function(address, owner, cb){
         var instance = wallet.web3.eth.contract(wallet.json.multiSigWallet.abi).at(address);
         var data = instance.addOwner.getData(owner.address);
 
         // Get nonce
-        wallet.getWalletNonces(function (e, nonces) {
-          if (e) {
-            cb(e);
-          }
-          else {
+        wallet.getWalletNonces(function(e, nonces){
+          if(e){
+            cb(e);
+          }
+          else{
             var mainData = instance.submitTransaction.getData(address, "0x0", data, nonces.multisig, wallet.txDefaults());
             wallet.offlineTransaction(address, mainData, nonces.account, cb);
 
           }
         });
-<<<<<<< HEAD
-=======
-
->>>>>>> 0cf70f5a
+
       };
 
       /**
       * Get add owner transaction data
       **/
-      wallet.getAddOwnerData = function (address, owner) {
+      wallet.getAddOwnerData = function(address, owner){
         var instance = wallet.web3.eth.contract(wallet.json.multiSigWallet.abi).at(address);
         return instance.addOwner.getData(owner.address);
       };
@@ -529,16 +504,16 @@
       /**
       * Remove owner
       */
-      wallet.removeOwner = function (address, owner, cb) {
+      wallet.removeOwner = function(address, owner, cb){
         var instance = wallet.web3.eth.contract(wallet.json.multiSigWallet.abi).at(address);
         var data = instance.removeOwner.getData(owner.address);
 
         // Get nonce
-        wallet.getNonce(address, address, "0x0", data, function (e, nonce) {
-          if (e) {
-            cb(e);
-          }
-          else {
+        wallet.getNonce(address, address, "0x0", data, function(e, nonce){
+          if(e){
+            cb(e);
+          }
+          else{
             instance.submitTransaction(address, "0x0", data, nonce, wallet.txDefaults(), cb);
           }
         }).call();
@@ -547,7 +522,7 @@
       /**
       * Get remove owner data
       **/
-      wallet.getRemoveOwnerData = function (address, owner) {
+      wallet.getRemoveOwnerData = function(address, owner){
         var instance = wallet.web3.eth.contract(wallet.json.multiSigWallet.abi).at(address);
         return instance.removeOwner.getData(owner.address);
       };
@@ -555,16 +530,16 @@
       /**
       * Sign offline remove owner transaction
       **/
-      wallet.removeOwnerOffline = function (address, owner, cb) {
+      wallet.removeOwnerOffline = function(address, owner, cb){
         var instance = wallet.web3.eth.contract(wallet.json.multiSigWallet.abi).at(address);
         var data = instance.removeOwner.getData(owner.address);
 
         // Get nonce
-        wallet.getWalletNonces(function (e, nonces) {
-          if (e) {
-            cb(e);
-          }
-          else {
+        wallet.getWalletNonces(function(e, nonces){
+          if(e){
+            cb(e);
+          }
+          else{
             var mainData = instance.submitTransaction.getData(address, "0x0", data, nonces.multisig, wallet.txDefaults());
             wallet.offlineTransaction(address, mainData, nonces.account, cb);
           }
@@ -574,23 +549,19 @@
       /**
       * Get nonces
       */
-      wallet.getNonces = function (address, cb) {
+      wallet.getNonces = function(address, cb){
         var instance = wallet.web3.eth.contract(wallet.json.multiSigWallet.abi).at(address);
         return wallet.callRequest(
           instance.nonces,
           [],
           cb
-<<<<<<< HEAD
-        )
-=======
-        );
->>>>>>> 0cf70f5a
+        );
       };
 
       /**
       * Get nonce
       */
-      wallet.getNonce = function (address, to, value, data, cb) {
+      wallet.getNonce = function(address, to, value, data, cb){
         var instance = wallet.web3.eth.contract(wallet.json.multiSigWallet.abi).at(address);
         return wallet.callRequest(
           instance.getNonce,
@@ -602,38 +573,34 @@
       /**
       * Get required confirmations number
       */
-      wallet.getRequired = function (address, cb) {
+      wallet.getRequired = function(address, cb){
         var instance = wallet.web3.eth.contract(wallet.json.multiSigWallet.abi).at(address);
         return wallet.callRequest(
           instance.required,
           [],
           cb
-<<<<<<< HEAD
-        )
-=======
-        );
->>>>>>> 0cf70f5a
+        );
       };
 
       /**
       * Update confirmations
       */
-      wallet.updateRequired = function (address, required, cb) {
+      wallet.updateRequired = function(address, required, cb){
         var instance = wallet.web3.eth.contract(wallet.json.multiSigWallet.abi).at(address);
         var data = instance.changeRequirement.getData(required);
 
         // Get nonce
-        wallet.getNonce(address, address, "0x0", data, function (e, nonce) {
-          if (e) {
-            cb(e);
-          }
-          else {
+        wallet.getNonce(address, address, "0x0", data, function(e, nonce){
+          if(e){
+            cb(e);
+          }
+          else{
             instance.submitTransaction(address, "0x0", data, nonce, wallet.txDefaults(), cb);
           }
         }).call();
       };
 
-      wallet.getUpdateRequiredData = function (address, required) {
+      wallet.getUpdateRequiredData = function(address, required){
         var instance = wallet.web3.eth.contract(wallet.json.multiSigWallet.abi).at(address);
         return instance.changeRequirement.getData(required);
       };
@@ -641,16 +608,16 @@
       /**
       * Sign transaction offline
       */
-      wallet.signUpdateRequired = function (address, required, cb) {
+      wallet.signUpdateRequired = function(address, required, cb){
         var instance = wallet.web3.eth.contract(wallet.json.multiSigWallet.abi).at(address);
         var data = instance.changeRequirement.getData(required);
 
         // Get nonce
-        wallet.getWalletNonces(function (e, nonces){
-          if (e) {
-            cb(e);
-          }
-          else {
+        wallet.getWalletNonces(function(e, nonces){
+          if(e){
+            cb(e);
+          }
+          else{
             var mainData = instance.submitTransaction.getData(address, "0x0", data, nonces.multisig, cb);
             wallet.offlineTransaction(address, mainData, nonces.account, cb);
           }
@@ -660,7 +627,7 @@
       /**
       * Get transaction hashes
       */
-      wallet.getTransactionHashes = function (address, from, to, pending, executed, cb) {
+      wallet.getTransactionHashes = function(address, from, to, pending, executed, cb){
         var instance = wallet.web3.eth.contract(wallet.json.multiSigWallet.abi).at(address);
         return wallet.callRequest(
           instance.getTransactionHashes,
@@ -672,12 +639,12 @@
       /**
       * Get transaction
       */
-      wallet.getTransaction = function (address, txHash, cb) {
+      wallet.getTransaction = function(address, txHash, cb){
         var instance = wallet.web3.eth.contract(wallet.json.multiSigWallet.abi).at(address);
         return wallet.callRequest(
           instance.transactions,
           [txHash],
-          function (e, tx) {
+          function(e, tx){
             // convert to object
             cb(
               e,
@@ -696,7 +663,7 @@
       /**
       * Get transaction
       */
-      wallet.getConfirmations = function (address, txHash, cb) {
+      wallet.getConfirmations = function(address, txHash, cb){
         var instance = wallet.web3.eth.contract(wallet.json.multiSigWallet.abi).at(address);
         return wallet.callRequest(
           instance.getConfirmations,
@@ -708,16 +675,16 @@
       /**
       * Get transaction count
       **/
-      wallet.getTransactionCount = function (address, pending, executed, cb) {
+      wallet.getTransactionCount = function(address, pending, executed, cb){
         var instance = wallet.web3.eth.contract(wallet.json.multiSigWallet.abi).at(address);
         return wallet.callRequest(
           instance.getTransactionCount,
           [pending, executed],
-          function (e, count) {
-            if (e) {
+          function(e, count){
+            if(e){
               cb(e);
             }
-            else {
+            else{
               cb(null, count.toNumber());
             }
           }
@@ -727,7 +694,7 @@
       /**
       * Get daily limit
       **/
-      wallet.getLimit = function (address, cb) {
+      wallet.getLimit = function(address, cb){
         var instance = wallet.web3.eth.contract(wallet.json.multiSigDailyLimit.abi).at(address);
         return wallet.callRequest(
           instance.dailyLimit,
@@ -739,7 +706,7 @@
       /**
       *
       **/
-      wallet.calcMaxWithdraw = function (address, cb) {
+      wallet.calcMaxWithdraw = function(address, cb){
         var instance = wallet.web3.eth.contract(wallet.json.multiSigDailyLimit.abi).at(address);
         return wallet.callRequest(
           instance.calcMaxWithdraw,
@@ -751,31 +718,28 @@
       /**
       * Change daily limit
       **/
-      wallet.updateLimit = function (address, limit, cb) {
+      wallet.updateLimit = function(address, limit, cb){
         var instance = wallet.web3.eth.contract(wallet.json.multiSigDailyLimit.abi).at(address);
         var data = instance.changeDailyLimit.getData(
           limit,
           cb
         );
         // Get nonce
-        wallet.getNonce(address, address, "0x0", data, function (e, nonce){
-          if (e) {
-            cb(e);
-          }
-          else {
+        wallet.getNonce(address, address, "0x0", data, function(e, nonce){
+          if(e){
+            cb(e);
+          }
+          else{
             instance.submitTransaction(address, "0x0", data, nonce, wallet.txDefaults(), cb);
           }
         }).call();
-<<<<<<< HEAD
-=======
-
->>>>>>> 0cf70f5a
+
       };
 
       /**
       * Get update limit transaction data
       **/
-      wallet.getUpdateLimitData = function (address, limit) {
+      wallet.getUpdateLimitData = function(address, limit){
         var instance = wallet.web3.eth.contract(wallet.json.multiSigDailyLimit.abi).at(address);
         return instance.changeDailyLimit.getData(limit);
       };
@@ -783,7 +747,7 @@
       /**
       * Sign update limit transaction
       **/
-      wallet.signLimit = function (address, limit, cb) {
+      wallet.signLimit = function(address, limit, cb){
         var instance = wallet.web3.eth.contract(wallet.json.multiSigDailyLimit.abi).at(address);
         var data = instance.changeDailyLimit.getData(
           limit,
@@ -791,11 +755,11 @@
         );
 
         // Get nonce
-        wallet.getWalletNonces( function (e, nonces) {
-          if (e) {
-            cb(e);
-          }
-          else {
+        wallet.getWalletNonces(function(e, nonces){
+          if(e){
+            cb(e);
+          }
+          else{
             var mainData = instance.submitTransaction.getData(address, "0x0", data, nonces.multisig, cb);
             wallet.offlineTransaction(address, mainData, nonces.account, cb);
           }
@@ -805,7 +769,7 @@
       /**
       * Confirm transaction by another wallet owner
       */
-      wallet.confirmTransaction = function (address, txHash, cb) {
+      wallet.confirmTransaction = function(address, txHash, cb){
         var instance = wallet.web3.eth.contract(wallet.json.multiSigWallet.abi).at(address);
         instance.confirmTransaction(
           txHash,
@@ -817,15 +781,15 @@
       /**
       * Sign confirm transaction offline by another wallet owner
       */
-      wallet.confirmTransactionOffline = function (address, txHash, cb) {
+      wallet.confirmTransactionOffline = function(address, txHash, cb){
         var instance = wallet.web3.eth.contract(wallet.json.multiSigWallet.abi).at(address);
         var mainData = instance.confirmTransaction.getData(txHash);
 
-        wallet.getUserNonce(function (e, nonce) {
-          if (e) {
-            cb(e);
-          }
-          else {
+        wallet.getUserNonce(function(e, nonce){
+          if(e){
+            cb(e);
+          }
+          else{
             wallet.offlineTransaction(address, mainData, nonce, cb);
           }
         });
@@ -834,7 +798,7 @@
       /**
       * Execute multisig transaction, must be already signed by required owners
       */
-      wallet.executeTransaction = function (address, txHash, cb) {
+      wallet.executeTransaction = function(address, txHash, cb){
         var instance = wallet.web3.eth.contract(wallet.json.multiSigWallet.abi).at(address);
         instance.executeTransaction(
           txHash,
@@ -846,15 +810,15 @@
       /**
       * Signs transaction for execute multisig transaction, must be already signed by required owners
       */
-      wallet.executeTransactionOffline = function (address, txHash, cb) {
+      wallet.executeTransactionOffline = function(address, txHash, cb){
         var instance = wallet.web3.eth.contract(wallet.json.multiSigWallet.abi).at(address);
         var mainData = instance.executeTransaction.getData(txHash);
 
-        wallet.getUserNonce(function (e, nonce) {
-          if (e) {
-            cb(e);
-          }
-          else {
+        wallet.getUserNonce(function(e, nonce){
+          if(e){
+            cb(e);
+          }
+          else{
             wallet.offlineTransaction(address, mainData, nonce, cb);
           }
         });
@@ -863,16 +827,16 @@
       /**
       * Get confirmation count
       */
-      wallet.confirmationCount = function (txHash, cb) {
+      wallet.confirmationCount = function(txHash, cb){
         var instance = wallet.web3.eth.contract(wallet.json.multiSigWallet.abi).at(address);
         return wallet.callRequest(
           instance.transactions,
           [txHash],
-          function (e, count) {
-            if (e) {
+          function(e, count){
+            if(e){
               cb(e);
             }
-            else {
+            else{
               cb(null, count.toNumber());
             }
           }
@@ -882,7 +846,7 @@
       /**
       * Get confirmations
       */
-      wallet.isConfirmed = function (address, txHash, cb) {
+      wallet.isConfirmed = function(address, txHash, cb){
         var instance = wallet.web3.eth.contract(wallet.json.multiSigWallet.abi).at(address);
         return wallet.callRequest(
           instance.confirmations,
@@ -894,7 +858,7 @@
       /**
       * Revoke transaction confirmation
       */
-      wallet.revokeConfirmation = function (address, txHash, cb) {
+      wallet.revokeConfirmation = function(address, txHash, cb){
         var instance = wallet.web3.eth.contract(wallet.json.multiSigWallet.abi).at(address);
         instance.revokeConfirmation(
           txHash,
@@ -906,16 +870,16 @@
       /**
       * Revoke transaction confirmation offline
       */
-      wallet.revokeConfirmationOffline = function (address, txHash, cb) {
+      wallet.revokeConfirmationOffline = function(address, txHash, cb){
         var instance = wallet.web3.eth.contract(wallet.json.multiSigWallet.abi).at(address);
 
         var data = instance.revokeConfirmation.getData(txHash);
 
-        wallet.getUserNonce(function (e, nonce) {
-          if (e) {
-            cb(e);
-          }
-          else {
+        wallet.getUserNonce(function(e, nonce){
+          if(e){
+            cb(e);
+          }
+          else{
             wallet.offlineTransaction(address, data, nonce, cb);
           }
         });
@@ -924,20 +888,20 @@
       /**
       * Submit transaction
       **/
-      wallet.submitTransaction = function (address, tx, abi, method, params, cb) {
+      wallet.submitTransaction = function(address, tx, abi, method, params, cb){
         var data = '0x0';
-        if (abi && method) {
+        if(abi && method){
           var instance = wallet.web3.eth.contract(abi).at(tx.to);
           data = instance[method].getData.apply(this, params);
         }
         var walletInstance = wallet.web3.eth.contract(wallet.json.multiSigWallet.abi).at(address);
 
         // Get nonce
-        wallet.getNonce(address, tx.to, tx.value, data, function (e, nonce) {
-          if (e) {
-            cb(e);
-          }
-          else {
+        wallet.getNonce(address, tx.to, tx.value, data, function(e, nonce){
+          if(e){
+            cb(e);
+          }
+          else{
             walletInstance.submitTransaction(
               tx.to,
               tx.value,
@@ -953,20 +917,20 @@
       /**
       * Sign offline multisig transaction
       **/
-      wallet.signTransaction = function (address, tx, abi, method, params, cb) {
+      wallet.signTransaction = function(address, tx, abi, method, params, cb){
         var data = '0x0';
-        if (abi && method) {
+        if(abi && method){
           var instance = wallet.web3.eth.contract(abi).at(tx.to);
           data = instance[method].getData.apply(this, params);
         }
         var walletInstance = wallet.web3.eth.contract(wallet.json.multiSigWallet.abi).at(address);
 
         // Get nonce
-        wallet.getWalletNonces(function (e, nonces) {
-          if (e) {
-            cb(e);
-          }
-          else {
+        wallet.getWalletNonces(function(e, nonces){
+          if(e){
+            cb(e);
+          }
+          else{
             var mainData = walletInstance.submitTransaction.getData(
               tx.to,
               tx.value,
@@ -974,7 +938,10 @@
               nonces.multisig,
               wallet.txDefaults()
             );
+
             wallet.offlineTransaction(address, mainData, nonces.account, cb);
+
+
           }
         });
       };
@@ -982,9 +949,10 @@
       /**
       * Get type of transaction or destination
       **/
-      wallet.getType = function (tx) {
-        if (tx.data && tx.data.length > 3) {
+      wallet.getType = function(tx){
+        if(tx.data && tx.data.length > 3){
           var method = tx.data.slice(2, 10);
+
           switch (method) {
             case "ba51a6df":
               return "Update # required.";
@@ -998,24 +966,20 @@
               return "Unknown";
           }
         }
-        else {
-            if (tx.to) {
-              if (wallet.wallets[tx.to] && wallet.wallets[tx.to].name) {
+        else{
+            if(tx.to){
+              if(wallet.wallets[tx.to] && wallet.wallets[tx.to].name){
                 return wallet.wallets[tx.to].name;
               }
-              else {
+              else{
                 return tx.to.slice(0, 20) + "...";
               }
             }
         }
-<<<<<<< HEAD
-      };
-=======
-
-      };
-
-
->>>>>>> 0cf70f5a
+
+      };
+
+
 
       return wallet;
     });
