(
  function () {
    angular
    .module('multiSigWeb')
    .service('Wallet', function ($window, $http, $q, $rootScope, $uibModal, Utils, ABI, Connection, Web3Service) {

      // Init wallet factory object
      var wallet = {
        wallets: JSON.parse(localStorage.getItem("wallets")) || {},
        json : abiJSON,
        txParams: {
          nonce: null,
          gasPrice: txDefault.gasPrice,
          gasLimit: txDefault.gasLimit
        },
        accounts: [],
        coinbase: null,
        methodIds: {},
        updates: 0,
        mergedABI: []
      };

<<<<<<< HEAD
=======
      wallet.webInitialized = $q(function (resolve, reject) {
        window.addEventListener('load', function () {
          // Ledger wallet
          if (txDefault.wallet == "ledger") {
            ledgerwallet(
              {
                rpcUrl: txDefault.ethereumNode,
                onSubmit: function () {                  
                  Utils.showSpinner();
                },
                onSigned: function () {
                  Utils.stopSpinner();
                },
                getChainID: function (cb) {
                  if (!Connection.isConnected) {
                    if (txDefault.defaultChainID) {
                      cb(null, txDefault.defaultChainID);
                    }
                    else {
                      cb("You must set an offline Chain ID in order to sign offline transactions");
                    }
                  }
                  else {
                    if (web3) {
                      web3.version.getNetwork(cb);
                    }
                    else {
                      cb("No valid web3 object");
                    }
                  }
                }
              }
            ).then(
              function(ledgerWeb3){
                wallet.web3 = ledgerWeb3;
                resolve();
                // Open Info Modal
                $uibModal.open({
                  templateUrl: 'partials/modals/ledgerHelp.html',
                  size: 'md',
                  backdrop: 'static',
                  windowClass: 'bootstrap-dialog type-info',
                  controller: function ($scope, $uibModalInstance) {
                    $scope.ok = function () {
                      $uibModalInstance.close();
                    };

                    $scope.checkCoinbase = function () {
                      if (wallet.coinbase) {
                        $uibModalInstance.close();
                      }
                      else {
                        setTimeout($scope.checkCoinbase, 1000);
                      }
                    };

                    $scope.checkCoinbase();
                  }
                });
              },
              function (error) {
                Utils.dangerAlert(error);
              }
            );
          }
          // injected web3 provider (Metamask, mist, etc)
          else if (txDefault.wallet == "injected" && $window && $window.web3) {
            wallet.web3 = new Web3($window.web3.currentProvider);
            resolve();
          }
          else {
            wallet.web3 = new Web3(new Web3.providers.HttpProvider(txDefault.ethereumNode));
            // Check connection
            wallet.web3.net.getListening(function(e){
              if (e) {
                Utils.dangerAlert("You are not connected to any node.");
                reject();
              }
              else{
                resolve();
              }
            });
          }
        });
      });

>>>>>>> 25f42783
      wallet.addMethods = function (abi) {
        abiDecoder.addABI(abi);
      };

      wallet.mergedABI = wallet.json.multiSigDailyLimit.abi.concat(wallet.json.multiSigDailyLimitFactory.abi).concat(wallet.json.token.abi);

      // Concat cached abis
      var cachedABIs = ABI.get();
      Object.keys(cachedABIs).map(function(key) {
        if (cachedABIs[key].abi) {
          wallet.mergedABI = wallet.mergedABI.concat(cachedABIs[key].abi);
        }
      });

      // Generate event id's
      wallet.addMethods(wallet.mergedABI);


      /**
      * Returns all the wallets saved in the
      * Browser localStorage
      */
      wallet.getAllWallets = function () {
        try {
          return JSON.parse(localStorage.getItem("wallets")) || {};
        } catch (error) {
          return {};
        }
      };

      wallet.getGasPrice = function () {
        return $q(
          function(resolve, reject){
            Web3Service.web3.eth.getGasPrice(
              function (e, gasPrice) {
                if (e) {
                  reject(e);
                }
                else {
                  resolve(gasPrice);
                }
              }
            );
          }
        );
      };


      /**
      * Return tx object, with default values, overwritted by passed params
      **/
      wallet.txDefaults = function (tx) {
        var txParams = {
          gasPrice: EthJS.Util.intToHex(wallet.txParams.gasPrice),
          gas: EthJS.Util.intToHex(wallet.txParams.gasLimit),
          from: wallet.coinbase
        };

        Object.assign(txParams, tx);
        return txParams;
      };

      /**
      * Return eth_call request object.
      * custom method .call() for direct calling.
      */
      wallet.callRequest = function (method, params, cb) {

        // Add to params the callback
        var methodParams = params.slice();
        methodParams.push(cb);

        // Get request object
        var request = method.request.apply(method, methodParams);
        request.call = function () {
            method.call.apply(method, methodParams);
        };
        return Object.assign({}, request, {
          method: 'eth_call',
          params: [
            {
              to: request.params[0].to,
              data: request.params[0].data
            },
            "latest"
          ]
        });
      };

      /**
      * For a given address and data, sign a transaction offline
      */
      wallet.offlineTransaction = function (address, data, nonce, cb) {
        // Create transaction object
        var txInfo = {
          from: wallet.coinbase,
          to: address,
          value: EthJS.Util.intToHex(0),
          gasPrice: EthJS.Util.intToHex(wallet.txParams.gasPrice),
          gas: EthJS.Util.intToHex(wallet.txParams.gasLimit),
          nonce: nonce?nonce:EthJS.Util.intToHex(wallet.txParams.nonce),
          data: data
        };
<<<<<<< HEAD

        var tx = new EthJS.Tx(txInfo);

        // Get transaction hash
        var txId = EthJS.Util.bufferToHex(tx.hash(false));

        // Sign transaction hash
        Web3Service.web3.eth.sign(wallet.coinbase, txId, function (e, sig) {
=======
        wallet.web3.eth.signTransaction(txInfo, function(e, signed) {
>>>>>>> 25f42783
          if (e) {
            cb(e);
          }
          else{
            cb(e, signed.raw);
          }
        });
      };

      /**
      * Get multisig nonce
      **/
      wallet.getWalletNonces = function (cb) {
        $uibModal
        .open(
          {
            animation: false,
            templateUrl: 'partials/modals/signMultisigTransactionOffline.html',
            size: 'md',
            controller: "signMultisigTransactionOfflineCtrl"
          }
        )
        .result
        .then(
          function (nonce) {
            cb(null, nonce);
          },
          function (e) {
            cb(e);
          }
        );
      };

      /**
      * Get ethereum accounts and update account list.
      */
      wallet.updateAccounts = function (cb) {
<<<<<<< HEAD
        return Web3Service.web3.eth.getAccounts.request(
=======
        return wallet.web3.eth.getAccounts(
>>>>>>> 25f42783
          function (e, accounts) {
            if (e) {
              cb(e);
            }
            else {
              wallet.accounts = accounts;

              if (wallet.coinbase && accounts.indexOf(wallet.coinbase) != -1) {
                // same coinbase
              }
              else if (accounts) {
                  wallet.coinbase = accounts[0];
              }
              else {
                wallet.coinbase = null;
              }

              cb(null, accounts);
            }
          }
        );
      };

      /**
      * Select account
      **/
      wallet.selectAccount = function (account) {
        wallet.coinbase = account;
      };

      wallet.updateNonce = function (address, cb) {
        return Web3Service.web3.eth.getTransactionCount.request(
          address,
          "pending",
          function (e, count) {
            if (e) {
              cb(e);
            }
            else {
              wallet.txParams.nonce = count;
              cb(null, count);
            }
          }
        );
      };

      wallet.updateGasPrice = function (cb) {
        if (Connection.isConnected) {
          return Web3Service.web3.eth.getGasPrice.request(
            function (e, gasPrice) {
              if (e) {
                cb(e);
              }
              else {
                wallet.txParams.gasPrice = gasPrice.toNumber();
                cb(null, gasPrice);
              }
            }
          );
        }
        else {
          cb(null, txDefault.gasPrice);
        }
      };

      wallet.updateGasLimit = function (cb) {
        if (Connection.isConnected) {
          return Web3Service.web3.eth.getBlock.request(
            "latest",
            function (e, block) {
              if (e) {
                cb(e);
              }
              else {
                wallet.txParams.gasLimit = Math.floor(block.gasLimit*0.9);
                cb(null, block.gasLimit);
              }
            }
          );
        }
        else {
          cb(null, txDefault.gasLimit);
        }
      };

      // Init txParams
      wallet.initParams = function () {
<<<<<<< HEAD
        return $q(function (resolve) {
            var batchAccount = Web3Service.web3.createBatch();
            var batch = Web3Service.web3.createBatch();
            batchAccount.add(
=======
        return $q(function (resolve, reject) {
            var batch = wallet.web3.createBatch();
>>>>>>> 25f42783
              wallet
              .updateAccounts(
                function (e, accounts) {
                  var promises = $q.all(
                    [
                      $q(function (resolve, reject) {
                        var request = wallet.updateGasLimit(function (e) {
                          if (e) {
                            reject(e);
                          }
                          else {
                            resolve();
                          }
                        });
                        if (request) {
                          batch.add(request);
                        }
                      }),
                      $q(function (resolve, reject) {
                        var request = wallet.updateGasPrice(function (e) {
                          if (e) {
                            reject(e);
                          }
                          else {
                            resolve();
                          }
                        });
                        if (request) {
                          batch.add(request);
                        }
                      }),
                      $q(function (resolve, reject) {
                        if (wallet.coinbase) {
                          batch.add(
                            wallet.updateNonce(wallet.coinbase, function (e) {
                              if (e) {
                                reject(e);
                              }
                              else {
                                resolve();
                              }
                            })
                          );
                        }
                        else {
                          resolve();
                        }
                      }),
                      $q(function (resolve, reject) {
                        if (wallet.coinbase) {
                          batch.add(
                            wallet.getBalance(wallet.coinbase, function (e, balance) {
                              if (e) {
                                reject(e);
                              }
                              else {
                                wallet.balance = balance;
                                resolve();
                              }
                            })
                          );
                        }
                        else {
                          resolve();
                        }
                      })
                    ]
                  ).then(function () {
                    resolve();
                  }, reject);

                  batch.execute();
                  return promises;
                }

              );
          }
        );

      };

      wallet.updateWallet = function (w) {
        var wallets = wallet.getAllWallets();
        var address = w.address.toLowerCase();
        if (!wallets[address]) {
          wallets[address] = {};
        }
        var tokens = {};
        if (w.tokens) {
          var tokenAddresses = Object.keys(w.tokens);
          tokenAddresses.map(function (item) {
            var token = w.tokens[item];
            tokens[token.address.toLowerCase()] = {
              name: token.name,
              symbol: token.symbol,
              decimals: token.decimals,
              address: token.address.toLowerCase()
            };
          });
        }

        // Converts to lowercase the addresses
        var owners = {};
        for (var key in w.owners) {
          w.owners[key].address = w.owners[key].address.toLowerCase();
          owners[key.toLowerCase()] = w.owners[key];
        }

        Object.assign(wallets[address], {address: address, name: w.name, owners: owners, tokens: tokens});
        localStorage.setItem("wallets", JSON.stringify(wallets));
        wallet.updates++;
        try{
          $rootScope.$digest();
        }
        catch (e) {}
      };

      /**
      * Creates and returns the valid configuration for Import/Export purposes
      * @param jsonConfig
      * @param operation 'import' | 'export'
      */
      wallet.getValidConfigFromJSON = function (jsonConfig, operation) {
        /* JSON structure based on the following one
        *
        *  {
        *    "wallets" : {
        *      "wallet_address": {
        *        "name": "wallet_name",
        *        "address" : "wallet_address",
        *        "owners": {
        *          "address": "owner_address",
        *          "name" : "owner_name"
        *        },
        *        "tokens":{
        *           "token_address":{
        *              "address":"token_address",
        *              "name":"token_name",
        *              "symbol":"token_symbol",
        *              "decimals":token_decimals
        *           }
        *        }
        *      }
        *    },
        *    "abis" : {
        *        "address" : [ abi array ]
        *    }
        *  }
        *
        */

        if(jsonConfig === {} || jsonConfig === ''){
          return {};
        }

        // Create th valid JSON input structure
        var validJsonConfig = {};
        validJsonConfig.wallets = {};
        validJsonConfig.abis = {};

        if (!angular.equals(jsonConfig.abis, {})) {
            validJsonConfig.abis = jsonConfig.abis;
        }
        else {
          delete validJsonConfig.abis;
        }

        if (!angular.equals(jsonConfig.wallets, {})) {

          var walletKeys = Object.keys(jsonConfig.wallets);
          var ownerKeys;
          var tokenKeys;

          for (var x=0; x<walletKeys.length; x++) {
            var owners = jsonConfig.wallets[walletKeys[x]].owners;
            var tokens = jsonConfig.wallets[walletKeys[x]].tokens || [];
            var validOwners = {};
            var validTokens = {};

            // Get tokens and owner keys
            tokenKeys = Object.keys(tokens);
            ownerKeys = Object.keys(owners);

            // Construct the valid JSON structure
            validJsonConfig.wallets[walletKeys[x]] = {
              name : jsonConfig.wallets[walletKeys[x]].name,
              owners : {},
              tokens : {}
            };

            // Add address key => value pair only when importing
            // configuration to adapt it to the App JSON Structure
            if (operation == 'import') {
              validJsonConfig.wallets[walletKeys[x]].address = walletKeys[x];
            }

            // Populate owners object
            for (var y=0; y<ownerKeys.length; y++) {

              if (operation == 'import') {
                validOwners[ownerKeys[y]] = {
                  name : owners[ownerKeys[y]] ? owners[ownerKeys[y]] : '',
                  address : ownerKeys[y]
                };
              } else {
                validOwners[ownerKeys[y]] = owners[ownerKeys[y]].name ? owners[ownerKeys[y]].name : '';
              }

            }

            Object.assign(validJsonConfig.wallets[walletKeys[x]].owners, validOwners);
            // Populate tokens object
            for (var k=0; k<tokenKeys.length; k++) {

              validTokens[tokenKeys[k]] = {
                name : tokens[tokenKeys[k]].name,
                symbol : tokens[tokenKeys[k]].symbol,
                decimals : tokens[tokenKeys[k]].decimals
              };

              if (operation == 'import') {
                validTokens[tokenKeys[k]].address = tokenKeys[k];
              }

              Object.assign(validJsonConfig.wallets[walletKeys[x]].tokens, validTokens);

            }
          }
        }
        else {
          delete validJsonConfig.wallets;
        }

        return validJsonConfig;
      };

      /**
      * Imports a JSON configuration script containing
      * the wallet or wallets declarations
      */
      wallet.import = function (jsonConfig) {
        // Setting up new configuration
        // No data validation at the moment
        var walletsData = JSON.parse(localStorage.getItem("wallets")) || {};
        var abisData = ABI.get();
        var validJsonConfig = wallet.getValidConfigFromJSON(JSON.parse(jsonConfig), 'import');
        // Object.assign doesn't create a new key => value pair if
        // the key already exists, so at the moment we execute the
        // entire JSON object returning OK to the user.
        Object.assign(walletsData, validJsonConfig.wallets);
        localStorage.setItem("wallets", JSON.stringify(walletsData));

        // Update abis if the key exists in the configuration object
        if (validJsonConfig.abis !== undefined) {
          var abiAddresses = Object.keys(validJsonConfig.abis);
          for (var x=0; x<abiAddresses.length; x++) {
            ABI.update(validJsonConfig.abis[abiAddresses[x]].abi, abiAddresses[x], validJsonConfig.abis[abiAddresses[x]].name);
          }
        }

        wallet.wallets = walletsData;
        wallet.updates++;
        try {
          $rootScope.$digest();
        }
        catch (e) {}
      };

      wallet.removeWallet = function (address) {
        var wallets = wallet.getAllWallets();
        delete wallets[address];
        localStorage.setItem("wallets", JSON.stringify(wallets));
        wallet.updates++;
        try {
          $rootScope.$digest();
        }
        catch (e) {}
      };

      wallet.update = function (address, name) {
        var wallets = wallet.getAllWallets();
        wallets[address].name = name;
        localStorage.setItem("wallets", JSON.stringify(wallets));
        wallet.updates++;
        try{
          $rootScope.$digest();
        }
        catch(e) {}
      };

      /**
      * Get ethereum account nonce with text input prompted to the user
      **/
      wallet.getUserNonce = function (cb) {
        $uibModal
        .open(
          {
            animation: false,
            templateUrl: 'partials/modals/signOffline.html',
            size: 'md',
            controller: "signOfflineCtrl"
          }
        )
        .result
        .then(
          function (nonce) {
            cb(null, nonce);
          },
          function (e) {
            if (e) {
              cb(e);
            }
          }
        );
      };

      wallet.deployWithLimit = function (owners, requiredConfirmations, limit, cb) {
        var MyContract = Web3Service.web3.eth.contract(wallet.json.multiSigDailyLimit.abi);

        MyContract.new(
          owners,
          requiredConfirmations,
          limit,
          wallet.txDefaults({
            data: wallet.json.multiSigDailyLimit.binHex
          }),
          cb
        );
      };

      wallet.deployWithLimitFactory = function (owners, requiredConfirmations, limit, cb) {
        var walletFactory = Web3Service.web3.eth.contract(wallet.json.multiSigDailyLimitFactory.abi).at(txDefault.walletFactoryAddress);

        walletFactory.create(
          owners,
          requiredConfirmations,
          limit,
          wallet.txDefaults({
            data: wallet.json.multiSigDailyLimit.binHex
          }),
          cb
        );
      };

      wallet.deployWithLimitFactoryOffline = function (owners, requiredConfirmations, limit, cb) {
        var factory = Web3Service.web3.eth.contract(wallet.json.multiSigDailyLimitFactory.abi).at(txDefault.walletFactoryAddress);

        var data = factory.create.getData(
          owners,
          requiredConfirmations,
          limit
        );

        wallet.getUserNonce(function (e, nonce) {
          if (e) {
            cb(e);
          }
          else {
            wallet.offlineTransaction(txDefault.walletFactoryAddress, data, nonce, cb);
          }
        });
      };

      /**
      * Deploy wallet with daily limit
      **/

      wallet.deployWithLimitOffline = function (owners, requiredConfirmations, limit, cb) {
        // Get Transaction Data
        var MyContract = Web3Service.web3.eth.contract(wallet.json.multiSigDailyLimit.abi);
        var data = MyContract.new.getData(owners, requiredConfirmations, limit, {
          data: wallet.json.multiSigDailyLimit.binHex
        });

        wallet.getUserNonce(function (e, nonce) {
          if (e) {
            cb(e);
          }
          else {
            wallet.offlineTransaction(null, data, nonce, cb);
          }
        });
      };

      wallet.getBalance = function (address, cb) {
        return Web3Service.web3.eth.getBalance.request(address, cb);
      };

      wallet.restore = function (info, cb) {
        var instance = Web3Service.web3.eth.contract(wallet.json.multiSigDailyLimit.abi).at(info.address);
        // Check contract function works
        instance.MAX_OWNER_COUNT(function (e, count) {
          if (e && Connection.isConnected) {
            cb(e);
          }
          else {
            if ((!count && Connection.isConnected) || (count && count.eq(0) && Connection.isConnected)) {
              // it is not a wallet
              cb("Address " + info.address + " is not a wallet contract");
            }
            else {
              // Add wallet, add My account to the object by default, won't be
              // displayed anyway if user is not an owner, but if it is, name will be used
              if (wallet.coinbase) {
                var coinbase = wallet.coinbase.toLowerCase();
                info.owners = {};
                info.owners[coinbase] = { address: wallet.coinbase.toLowerCase(), name: 'My Account'};
              }
              wallet.updateWallet(info);
              cb(null, info);
            }
          }
        });
      };

      // MultiSig functions

      /**
      * Get wallet owners
      */
      wallet.getOwners = function (address, cb) {
        var instance = Web3Service.web3.eth.contract(wallet.json.multiSigDailyLimit.abi).at(address);
        return wallet.callRequest(
          instance.getOwners,
          [],
          cb
        );
      };

      /**
      * add owner to wallet
      */
      wallet.addOwner = function (address, owner, options, cb) {
        var instance = Web3Service.web3.eth.contract(wallet.json.multiSigDailyLimit.abi).at(address);
        var data = instance.addOwner.getData(owner.address);

        // Get nonce
        wallet.getTransactionCount(address, true, true, function (e, count) {
          if (e) {
            cb(e);
          }
          else {
            Web3Service.sendTransaction(
              instance.submitTransaction,
              [
                address,
                "0x0",
                data,
                count,
                wallet.txDefaults()
              ],
              options,
              cb
            );
          }
        }).call();
      };

      /**
      * Sign offline Add owner transaction
      */
      wallet.addOwnerOffline = function (address, owner, cb) {
        var instance = Web3Service.web3.eth.contract(wallet.json.multiSigDailyLimit.abi).at(address);
        var data = instance.addOwner.getData(owner.address);
        // Get nonce
        wallet.getUserNonce(function (e, nonce) {
          if (e) {
            cb(e);
          }
          else {
            var mainData = instance.submitTransaction.getData(address, "0x0", data);
            wallet.offlineTransaction(address, mainData, nonce, cb);
          }
        });
      };

      /**
      * Get add owner transaction data
      **/
      wallet.getAddOwnerData = function (address, owner) {
        var instance = Web3Service.web3.eth.contract(wallet.json.multiSigDailyLimit.abi).at(address);
        return instance.addOwner.getData(owner.address);
      };

      /**
      * Remove owner
      */
      wallet.removeOwner = function (address, owner, options, cb) {
        var instance = Web3Service.web3.eth.contract(wallet.json.multiSigDailyLimit.abi).at(address);
        var data = instance.removeOwner.getData(owner.address);
        // Get nonce
        wallet.getTransactionCount(address, true, true, function (e, count) {
          if (e) {
            cb(e);
          }
          else {
            Web3Service.sendTransaction(
              instance.submitTransaction,
              [
                address,
                "0x0",
                data,
                count,
                wallet.txDefaults()
              ],
              options,
              cb
            );
          }
        }).call();
      };

      /**
      * Get remove owner data
      **/
      wallet.getRemoveOwnerData = function (address, owner) {
        var instance = Web3Service.web3.eth.contract(wallet.json.multiSigDailyLimit.abi).at(address);
        return instance.removeOwner.getData(owner.address);
      };

      /**
      * Sign offline remove owner transaction
      **/
      wallet.removeOwnerOffline = function (address, owner, cb) {
        var instance = Web3Service.web3.eth.contract(wallet.json.multiSigDailyLimit.abi).at(address);
        var data = instance.removeOwner.getData(owner.address);
        // Get nonce
        wallet.getUserNonce(function (e, nonce) {
          if (e) {
            cb(e);
          }
          else {
            var mainData = instance.submitTransaction.getData(address, "0x0", data);
            wallet.offlineTransaction(address, mainData, nonce, cb);
          }
        });
      };

      /**
      * Replace owner
      **/
      wallet.replaceOwner = function (address, owner, newOwner, options, cb) {
        var instance = Web3Service.web3.eth.contract(wallet.json.multiSigDailyLimit.abi).at(address);
        var data = instance.replaceOwner.getData(owner, newOwner);

        // Get nonce
        wallet.getTransactionCount(address, true, true, function (e, count) {
          if (e) {
            cb(e);
          }
          else {
            Web3Service.sendTransaction(
              instance.submitTransaction,
              [
                address,
                "0x0",
                data,
                count,
                wallet.txDefaults()
              ],
              options,
              cb
            );
          }
        }).call();
      };

      /**
      * Sign replace owner offline
      **/
      wallet.replaceOwnerOffline = function (address, owner, newOwner, cb) {
        var instance = Web3Service.web3.eth.contract(wallet.json.multiSigDailyLimit.abi).at(address);
        var data = instance.replaceOwner.getData(owner, newOwner);
        // Get nonce
        wallet.getUserNonce(function (e, nonce) {
          if (e) {
            cb(e);
          }
          else {
            var mainData = instance.submitTransaction.getData(address, "0x0", data);
            wallet.offlineTransaction(address, mainData, nonce, cb);
          }
        });
      };

      /**
      * Get required confirmations number
      */
      wallet.getRequired = function (address, cb) {
        var instance = Web3Service.web3.eth.contract(wallet.json.multiSigDailyLimit.abi).at(address);
        return wallet.callRequest(
          instance.required,
          [],
          cb
        );
      };

      /**
      * Update confirmations
      */
      wallet.updateRequired = function (address, required, options, cb) {
        var instance = Web3Service.web3.eth.contract(wallet.json.multiSigDailyLimit.abi).at(address);
        var data = instance.changeRequirement.getData(required);

        // Get nonce
        wallet.getTransactionCount(address, true, true, function (e, count) {
          if (e) {
            cb(e);
          }
          else {
            Web3Service.sendTransaction(
              instance.submitTransaction,
              [
                address,
                "0x0",
                data,
                count,
                wallet.txDefaults()
              ],
              options,
              cb
            );
          }
        }).call();
      };

      wallet.getUpdateRequiredData = function (address, required) {
        var instance = Web3Service.web3.eth.contract(wallet.json.multiSigDailyLimit.abi).at(address);
        return instance.changeRequirement.getData(required);
      };

      /**
      * Sign transaction offline
      */
      wallet.signUpdateRequired = function (address, required, cb) {
        var instance = Web3Service.web3.eth.contract(wallet.json.multiSigDailyLimit.abi).at(address);
        var data = instance.changeRequirement.getData(required);
        // Get nonce
        wallet.getUserNonce(function (e, nonce) {
          if (e) {
            cb(e);
          }
          else {
            var mainData = instance.submitTransaction.getData(address, "0x0", data);
            wallet.offlineTransaction(address, mainData, nonce, cb);
          }
        });
      };

      /**
      * Get transaction hashes
      */
      wallet.getTransactionIds = function (address, from, to, pending, executed, cb) {
        var instance = Web3Service.web3.eth.contract(wallet.json.multiSigDailyLimit.abi).at(address);
        return wallet.callRequest(
          instance.getTransactionIds,
          [from, to, pending, executed],
          cb
        );
      };

      /**
      * Get transaction
      */
      wallet.getTransaction = function (address, txId, cb) {
        var instance = Web3Service.web3.eth.contract(wallet.json.multiSigDailyLimit.abi).at(address);
        return wallet.callRequest(
          instance.transactions,
          [txId],
          function (e, tx) {
            // convert to object
            cb(
              e,
              {
                to: tx[0],
                value: "0x" + tx[1].toString(16),
                data: tx[2],
                id: txId,
                executed: tx[3]
              }
            );
          }
        );
      };

      /**
      * Get confirmations
      */
      wallet.getConfirmations = function (address, txId, cb) {
        var instance = Web3Service.web3.eth.contract(wallet.json.multiSigDailyLimit.abi).at(address);
        return wallet.callRequest(
          instance.getConfirmations,
          [txId],
          cb
        );
      };

      /**
      * Get transaction count
      **/
      wallet.getTransactionCount = function (address, pending, executed, cb) {
        var instance = Web3Service.web3.eth.contract(wallet.json.multiSigDailyLimit.abi).at(address);
        return wallet.callRequest(
          instance.getTransactionCount,
          [pending, executed],
          function (e, count) {
            if (e) {
              cb(e);
            }
            else {
              cb(null, count);
            }
          }
        );
      };

      /**
      * Get daily limit
      **/
      wallet.getLimit = function (address, cb) {
        var instance = Web3Service.web3.eth.contract(wallet.json.multiSigDailyLimit.abi).at(address);
        return wallet.callRequest(
          instance.dailyLimit,
          [],
          cb
        );
      };

      /**
      *
      **/
      wallet.calcMaxWithdraw = function (address, cb) {
        var instance = Web3Service.web3.eth.contract(wallet.json.multiSigDailyLimit.abi).at(address);
        return wallet.callRequest(
          instance.calcMaxWithdraw,
          [],
          cb
        );
      };

      /**
      * Change daily limit
      **/
      wallet.updateLimit = function (address, limit, options, cb) {
        var instance = Web3Service.web3.eth.contract(wallet.json.multiSigDailyLimit.abi).at(address);
        var data = instance.changeDailyLimit.getData(
          limit,
          cb
        );
        // Get nonce
        wallet.getTransactionCount(address, true, true, function (e, count) {
          if (e) {
            cb(e);
          }
          else {
            Web3Service.sendTransaction(
              instance.submitTransaction,
              [
                address,
                "0x0",
                data,
                count,
                wallet.txDefaults()
              ],
              options,
              cb
            );
          }
        }).call();
      };

      /**
      * Get update limit transaction data
      **/
      wallet.getUpdateLimitData = function (address, limit) {
        var instance = Web3Service.web3.eth.contract(wallet.json.multiSigDailyLimit.abi).at(address);
        return instance.changeDailyLimit.getData(limit);
      };

      /**
      * Sign update limit transaction
      **/
      wallet.signLimit = function (address, limit, cb) {
        var instance = Web3Service.web3.eth.contract(wallet.json.multiSigDailyLimit.abi).at(address);
        var data = instance.changeDailyLimit.getData(
          limit,
          cb
        );

        // Get nonce
        wallet.getUserNonce(function (e, nonce) {
          if (e) {
            cb(e);
          }
          else {
            var mainData = instance.submitTransaction.getData(address, "0x0", data);
            wallet.offlineTransaction(address, mainData, nonce, cb);
          }
        });
      };

      /**
      * Confirm transaction by another wallet owner
      */
      wallet.confirmTransaction = function (address, txId, options, cb) {
        var instance = Web3Service.web3.eth.contract(wallet.json.multiSigDailyLimit.abi).at(address);
        Web3Service.sendTransaction(
          instance.confirmTransaction,
          [
            txId,
            wallet.txDefaults()
          ],
          cb
        );
      };

      /**
      * Sign confirm transaction offline by another wallet owner
      */
      wallet.confirmTransactionOffline = function (address, txId, cb) {
        var instance = Web3Service.web3.eth.contract(wallet.json.multiSigDailyLimit.abi).at(address);

        wallet.getUserNonce(function (e, nonce) {
          if (e) {
            cb(e);
          }
          else {
            var mainData = instance.confirmTransaction.getData(txId);
            wallet.offlineTransaction(address, mainData, nonce, cb);
          }
        });
      };

      /**
      * Execute multisig transaction, must be already signed by required owners
      */
      wallet.executeTransaction = function (address, txId, options, cb) {
        var instance = Web3Service.web3.eth.contract(wallet.json.multiSigDailyLimit.abi).at(address);
        Web3Service.sendTransaction(
          instance.executeTransaction,
          [
            txId,
            wallet.txDefaults()
          ],
          options,
          cb
        );
      };

      /**
      * Signs transaction for execute multisig transaction, must be already signed by required owners
      */
      wallet.executeTransactionOffline = function (address, txId, cb) {
        var instance = Web3Service.web3.eth.contract(wallet.json.multiSigDailyLimit.abi).at(address);

        wallet.getUserNonce(function (e, nonce) {
          if (e) {
            cb(e);
          }
          else {
            var mainData = instance.executeTransaction.getData(txId);
            wallet.offlineTransaction(address, mainData, nonce, cb);
          }
        });
      };

      /**
      * Get confirmation count
      */
      wallet.confirmationCount = function (txId, cb) {
        var instance = Web3Service.web3.eth.contract(wallet.json.multiSigDailyLimit.abi).at(address);
        return wallet.callRequest(
          instance.transactions,
          [txId],
          function (e, count) {
            if (e) {
              cb(e);
            }
            else {
              cb(null, count);
            }
          }
        );
      };

      /**
      * Get confirmations
      */
      wallet.isConfirmed = function (address, txId, cb) {
        var instance = Web3Service.web3.eth.contract(wallet.json.multiSigDailyLimit.abi).at(address);
        return wallet.callRequest(
          instance.confirmations,
          [txId, wallet.coinbase],
          cb
        );
      };

      /**
      * Revoke transaction confirmation
      */
      wallet.revokeConfirmation = function (address, txId, options, cb) {
        var instance = Web3Service.web3.eth.contract(wallet.json.multiSigDailyLimit.abi).at(address);
        Web3Service.sendTransaction(
          instance.revokeConfirmation,
          [
            txId,
            wallet.txDefaults()
          ],
          options,
          cb
        );
      };

      /**
      * Revoke transaction confirmation offline
      */
      wallet.revokeConfirmationOffline = function (address, txId, cb) {
        var instance = Web3Service.web3.eth.contract(wallet.json.multiSigDailyLimit.abi).at(address);
        wallet.getUserNonce(function (e, nonce) {
          if (e) {
            cb(e);
          }
          else {
            var data = instance.revokeConfirmation.getData(txId);
            wallet.offlineTransaction(address, data, nonce, cb);
          }
        });
      };

      /**
      * Submit transaction
      **/
      wallet.submitTransaction = function (address, tx, abi, method, params, options, cb) {
        var data = '0x0';
        if (abi && method) {
          var instance = Web3Service.web3.eth.contract(abi).at(tx.to);
          data = instance[method].getData.apply(this, params);
        }
        var walletInstance = Web3Service.web3.eth.contract(wallet.json.multiSigDailyLimit.abi).at(address);
        // Get nonce
        wallet.getTransactionCount(address, true, true, function (e, count) {
          if (e) {
            cb(e);
          }
          else {
            Web3Service.sendTransaction(
              walletInstance.submitTransaction,
              [
                tx.to,
                tx.value,
                data,
                count,
                wallet.txDefaults(),
              ],
              options,
              cb
            );
          }
        }).call();
      };

      /**
      * Sign offline multisig transaction
      **/
      wallet.signTransaction = function (address, tx, abi, method, params, cb) {
        var data = '0x0';
        if (abi && method) {
          var instance = Web3Service.web3.eth.contract(abi).at(tx.to);
          data = instance[method].getData.apply(this, params);
        }
        var walletInstance = Web3Service.web3.eth.contract(wallet.json.multiSigDailyLimit.abi).at(address);
        // Get nonce
        wallet.getUserNonce(function (e, nonce) {
          if (e) {
            cb(e);
          }
          else if (nonce === undefined){
            // Don's show anything, user closed the modal
          }
          else {
            var mainData = walletInstance.submitTransaction.getData(
              tx.to,
              tx.value,
              data
            );
            wallet.offlineTransaction(address, mainData, nonce, cb);
          }
        });
      };

      // Works as observer triggering for watch $scope
      wallet.triggerUpdates = function () {
        wallet.updates++;
      };

      /**
      * Returns a list of comprehensive logs, decoded from a list of encoded logs
      * Needs the abi to decode them
      **/
      wallet.decodeLogs = function (logs) {
        return abiDecoder.decodeLogs(logs);
      };

      return wallet;
    });
  }
)();<|MERGE_RESOLUTION|>--- conflicted
+++ resolved
@@ -20,95 +20,6 @@
         mergedABI: []
       };
 
-<<<<<<< HEAD
-=======
-      wallet.webInitialized = $q(function (resolve, reject) {
-        window.addEventListener('load', function () {
-          // Ledger wallet
-          if (txDefault.wallet == "ledger") {
-            ledgerwallet(
-              {
-                rpcUrl: txDefault.ethereumNode,
-                onSubmit: function () {                  
-                  Utils.showSpinner();
-                },
-                onSigned: function () {
-                  Utils.stopSpinner();
-                },
-                getChainID: function (cb) {
-                  if (!Connection.isConnected) {
-                    if (txDefault.defaultChainID) {
-                      cb(null, txDefault.defaultChainID);
-                    }
-                    else {
-                      cb("You must set an offline Chain ID in order to sign offline transactions");
-                    }
-                  }
-                  else {
-                    if (web3) {
-                      web3.version.getNetwork(cb);
-                    }
-                    else {
-                      cb("No valid web3 object");
-                    }
-                  }
-                }
-              }
-            ).then(
-              function(ledgerWeb3){
-                wallet.web3 = ledgerWeb3;
-                resolve();
-                // Open Info Modal
-                $uibModal.open({
-                  templateUrl: 'partials/modals/ledgerHelp.html',
-                  size: 'md',
-                  backdrop: 'static',
-                  windowClass: 'bootstrap-dialog type-info',
-                  controller: function ($scope, $uibModalInstance) {
-                    $scope.ok = function () {
-                      $uibModalInstance.close();
-                    };
-
-                    $scope.checkCoinbase = function () {
-                      if (wallet.coinbase) {
-                        $uibModalInstance.close();
-                      }
-                      else {
-                        setTimeout($scope.checkCoinbase, 1000);
-                      }
-                    };
-
-                    $scope.checkCoinbase();
-                  }
-                });
-              },
-              function (error) {
-                Utils.dangerAlert(error);
-              }
-            );
-          }
-          // injected web3 provider (Metamask, mist, etc)
-          else if (txDefault.wallet == "injected" && $window && $window.web3) {
-            wallet.web3 = new Web3($window.web3.currentProvider);
-            resolve();
-          }
-          else {
-            wallet.web3 = new Web3(new Web3.providers.HttpProvider(txDefault.ethereumNode));
-            // Check connection
-            wallet.web3.net.getListening(function(e){
-              if (e) {
-                Utils.dangerAlert("You are not connected to any node.");
-                reject();
-              }
-              else{
-                resolve();
-              }
-            });
-          }
-        });
-      });
-
->>>>>>> 25f42783
       wallet.addMethods = function (abi) {
         abiDecoder.addABI(abi);
       };
@@ -212,18 +123,8 @@
           nonce: nonce?nonce:EthJS.Util.intToHex(wallet.txParams.nonce),
           data: data
         };
-<<<<<<< HEAD
-
-        var tx = new EthJS.Tx(txInfo);
-
-        // Get transaction hash
-        var txId = EthJS.Util.bufferToHex(tx.hash(false));
-
-        // Sign transaction hash
-        Web3Service.web3.eth.sign(wallet.coinbase, txId, function (e, sig) {
-=======
-        wallet.web3.eth.signTransaction(txInfo, function(e, signed) {
->>>>>>> 25f42783
+
+        Web3Service.web3.eth.signTransaction(txInfo, function(e, signed) {
           if (e) {
             cb(e);
           }
@@ -261,11 +162,7 @@
       * Get ethereum accounts and update account list.
       */
       wallet.updateAccounts = function (cb) {
-<<<<<<< HEAD
-        return Web3Service.web3.eth.getAccounts.request(
-=======
-        return wallet.web3.eth.getAccounts(
->>>>>>> 25f42783
+        return Web3Service.web3.eth.getAccounts(
           function (e, accounts) {
             if (e) {
               cb(e);
@@ -353,91 +250,84 @@
 
       // Init txParams
       wallet.initParams = function () {
-<<<<<<< HEAD
-        return $q(function (resolve) {
-            var batchAccount = Web3Service.web3.createBatch();
+        return $q(function (resolve, reject) {
             var batch = Web3Service.web3.createBatch();
-            batchAccount.add(
-=======
-        return $q(function (resolve, reject) {
-            var batch = wallet.web3.createBatch();
->>>>>>> 25f42783
-              wallet
-              .updateAccounts(
-                function (e, accounts) {
-                  var promises = $q.all(
-                    [
-                      $q(function (resolve, reject) {
-                        var request = wallet.updateGasLimit(function (e) {
-                          if (e) {
-                            reject(e);
-                          }
-                          else {
-                            resolve();
-                          }
-                        });
-                        if (request) {
-                          batch.add(request);
-                        }
-                      }),
-                      $q(function (resolve, reject) {
-                        var request = wallet.updateGasPrice(function (e) {
-                          if (e) {
-                            reject(e);
-                          }
-                          else {
-                            resolve();
-                          }
-                        });
-                        if (request) {
-                          batch.add(request);
-                        }
-                      }),
-                      $q(function (resolve, reject) {
-                        if (wallet.coinbase) {
-                          batch.add(
-                            wallet.updateNonce(wallet.coinbase, function (e) {
-                              if (e) {
-                                reject(e);
-                              }
-                              else {
-                                resolve();
-                              }
-                            })
-                          );
+            wallet
+            .updateAccounts(
+              function (e, accounts) {
+                var promises = $q.all(
+                  [
+                    $q(function (resolve, reject) {
+                      var request = wallet.updateGasLimit(function (e) {
+                        if (e) {
+                          reject(e);
                         }
                         else {
                           resolve();
                         }
-                      }),
-                      $q(function (resolve, reject) {
-                        if (wallet.coinbase) {
-                          batch.add(
-                            wallet.getBalance(wallet.coinbase, function (e, balance) {
-                              if (e) {
-                                reject(e);
-                              }
-                              else {
-                                wallet.balance = balance;
-                                resolve();
-                              }
-                            })
-                          );
+                      });
+                      if (request) {
+                        batch.add(request);
+                      }
+                    }),
+                    $q(function (resolve, reject) {
+                      var request = wallet.updateGasPrice(function (e) {
+                        if (e) {
+                          reject(e);
                         }
                         else {
                           resolve();
                         }
-                      })
-                    ]
-                  ).then(function () {
-                    resolve();
-                  }, reject);
-
-                  batch.execute();
-                  return promises;
-                }
-
-              );
+                      });
+                      if (request) {
+                        batch.add(request);
+                      }
+                    }),
+                    $q(function (resolve, reject) {
+                      if (wallet.coinbase) {
+                        batch.add(
+                          wallet.updateNonce(wallet.coinbase, function (e) {
+                            if (e) {
+                              reject(e);
+                            }
+                            else {
+                              resolve();
+                            }
+                          })
+                        );
+                      }
+                      else {
+                        resolve();
+                      }
+                    }),
+                    $q(function (resolve, reject) {
+                      if (wallet.coinbase) {
+                        batch.add(
+                          wallet.getBalance(wallet.coinbase, function (e, balance) {
+                            if (e) {
+                              reject(e);
+                            }
+                            else {
+                              wallet.balance = balance;
+                              resolve();
+                            }
+                          })
+                        );
+                      }
+                      else {
+                        resolve();
+                      }
+                    })
+                  ]
+                ).then(function () {
+                  resolve();
+                }, reject);
+
+                batch.execute();
+                return promises;
+              }
+
+            );
           }
         );
 
