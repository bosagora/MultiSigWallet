--- conflicted
+++ resolved
@@ -18,11 +18,8 @@
       * Connection lookup against a defined endpoint
       * Check config.js for the endpoint configuration
       */
-<<<<<<< HEAD
-      function checkConnection() {
-=======
+
       factory.checkConnection = function() {
->>>>>>> 101144c7
         $http({
           method : txDefault.connectionChecker.method,
           url : txDefault.connectionChecker.url,
