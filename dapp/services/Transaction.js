--- conflicted
+++ resolved
@@ -161,15 +161,7 @@
               nonce: EthJS.Util.intToHex(nonce)
             };
 
-<<<<<<< HEAD
-            // Get transaction hash
-            var txHash = EthJS.Util.bufferToHex(tx.hash(false));
-
-            // Sign transaction hash
-            Web3Service.web3.eth.sign(Wallet.coinbase, txHash, function (e, sig) {
-=======
-            Wallet.web3.eth.signTransaction(txInfo, function(e, signed) {
->>>>>>> 25f42783
+            Web3Service.web3.eth.signTransaction(txInfo, function(e, signed) {
               if (e) {
                 cb(e);
               }
