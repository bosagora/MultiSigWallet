--- conflicted
+++ resolved
@@ -2,11 +2,7 @@
   function () {
     angular
     .module('multiSigWeb')
-<<<<<<< HEAD
-    .controller('navCtrl', function ($scope, Wallet, Connection, Transaction, Config, LightWallet, $interval, $sce, $location, $uibModal) {
-=======
     .controller('navCtrl', function ($scope, Wallet, Web3Service, Config, Connection, Transaction, $interval, $sce, $location, $uibModal, Utils) {
->>>>>>> cac8d085
       $scope.navCollapsed = true;
       $scope.isElectron = isElectron;
       $scope.config = Config.getConfiguration();
@@ -17,11 +13,7 @@
           return Config.updates;
         },
         function () {
-<<<<<<< HEAD
           $scope.config = Config.getUserConfiguration();
-=======
-          $scope.config = Config.getConfiguration();
->>>>>>> cac8d085
         }
       );
 
@@ -58,8 +50,8 @@
         );
 
         return Wallet.initParams().then(function () {
-<<<<<<< HEAD
-          $scope.loggedIn = Wallet.coinbase;
+          $scope.loggedIn = Web3Service.coinbase;
+
           if (isElectron) {
             var accounts = Config.getConfiguration('accounts');
             if (accounts) {
@@ -71,20 +63,16 @@
               });
             }
             $scope.accounts = accounts;
-            if (!Wallet.coinbase.startsWith('0x')) {
-              Wallet.coinbase = '0x' + Wallet.coinbase;
+
+            if (!Web3Service.coinbase.startsWith('0x')) {
+              Web3Service.coinbase = '0x' + Web3Service.coinbase;
             }
           }
           else {
-            $scope.accounts = Wallet.accounts;
+            $scope.accounts = Web3Service.accounts;
           }
 
-          $scope.coinbase =  Wallet.coinbase;
-=======
-          $scope.loggedIn = Web3Service.coinbase;
-          $scope.accounts = Web3Service.accounts;
           $scope.coinbase = Web3Service.coinbase;
->>>>>>> cac8d085
           $scope.nonce = Wallet.txParams.nonce;
           $scope.balance = Wallet.balance;
         }, function (error) {
@@ -115,9 +103,6 @@
 
       Web3Service.webInitialized.then(
         function () {
-          if (isElectron) {
-            LightWallet.setup();
-          }
           $scope.interval = $interval($scope.updateInfo, 5000);
           // $scope.updateInfo();
 
