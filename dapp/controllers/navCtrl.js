(
  function () {
    angular
    .module('multiSigWeb')
    .controller('navCtrl', function ($scope, Wallet, Web3Service, Config, Connection, Transaction, $interval, $sce, $location, $uibModal, Utils) {
      $scope.navCollapsed = true;
      $scope.isElectron = isElectron;
      $scope.config = Config.getConfiguration();

      // Reload config when it changes
      $scope.$watch(
        function () {
          return Config.updates;
        },
        function () {
          $scope.config = Config.getUserConfiguration();
        }
      );

      // If not terms acepted, prompt disclaimer
      var termsAccepted = localStorage.getItem("termsAccepted");

      if (!termsAccepted) {
        $uibModal.open({
          templateUrl: 'partials/modals/disclaimer.html',
          size: 'md',
          backdrop: 'static',
          windowClass: 'bootstrap-dialog type-danger',
          controller: function ($scope, $uibModalInstance) {
            $scope.ok = function () {
              $uibModalInstance.close($scope.walletOption);
              localStorage.setItem("termsAccepted", true);
            };
          }
        });
      }


      $scope.updateInfo = function () {

        /**
        * Setup Ethereum Chain infos
        */
        Transaction.getEthereumChain().then(
          function (data) {
            $scope.ethereumChain = data;
            txDefaultOrig.walletFactoryAddress = data.walletFactoryAddress;
            loadConfiguration(); // config.js
          }
        );
<<<<<<< HEAD

        return Wallet.initParams().then(function () {
          $scope.loggedIn = Web3Service.coinbase;

          if (isElectron) {
            var accounts = Config.getConfiguration('accounts');
            if (accounts && accounts.length > 0 ) {
              accounts = accounts.map(function(account) {
                if (!account.address.startsWith('0x')) {
                  return '0x' + account.address;
                }
                return account.address;
              });
            }
            else {
              Web3Service.coinbase = null;
            }

            $scope.accounts = accounts;

            if (Web3Service.coinbase && !Web3Service.coinbase.startsWith('0x')) {
              Web3Service.coinbase = '0x' + Web3Service.coinbase;
            }
          }
          else {
            $scope.accounts = Web3Service.accounts;
          }

          $scope.coinbase = Web3Service.coinbase;
          $scope.nonce = Wallet.txParams.nonce;
          $scope.balance = Wallet.balance;
        }, function (error) {
          if (txDefault.wallet == "ledger") {
            $scope.loggedIn = true;
=======
        if (!$scope.paramsPromise) {
          $scope.paramsPromise = Wallet.initParams().then(function () {
            $scope.loggedIn = Web3Service.coinbase;
>>>>>>> 7b289810
            $scope.accounts = Web3Service.accounts;
            $scope.coinbase = Web3Service.coinbase;
            $scope.nonce = Wallet.txParams.nonce;
            $scope.balance = Wallet.balance;
            $scope.paramsPromise = null;
          }, function (error) {
            if (txDefault.wallet == "ledger") {
              $scope.loggedIn = true;
              $scope.accounts = Web3Service.accounts;
              $scope.coinbase = Web3Service.coinbase;
              $scope.nonce = Wallet.txParams.nonce;
              $scope.paramsPromise = null;
            }
            else {
              Utils.dangerAlert(error);
            }
          });
        }

        return $scope.paramsPromise;
      };

      /**
      * Updates connection status
      */
      $scope.statusIcon = $sce.trustAsHtml('<i class=\'fa fa-refresh fa-spin fa-fw\' aria-hidden=\'true\'></i>');

      $scope.updateConnectionStatus = function () {
        $scope.$watch(function(){
          $scope.connectionStatus = Connection.isConnected;
          $scope.statusIcon = Connection.isConnected ? $sce.trustAsHtml('Online <i class=\'fa fa-circle online-status\' aria-hidden=\'true\'></i>') : $sce.trustAsHtml('<i class=\'fa fa-refresh fa-spin fa-fw\' aria-hidden=\'true\'></i> Offline <i class=\'fa fa-circle offline-status\' aria-hidden=\'true\'></i>');
        });

      };

      Web3Service.webInitialized.then(
        function () {
          $scope.interval = $interval($scope.updateInfo, 5000);
          // $scope.updateInfo();

          /**
          * Lookup connection status
          * Check connectivity first on page loading
          * and then at time interval
          */
          Connection.checkConnection();
          $scope.updateConnectionStatus();
          $scope.connectionInterval = $interval($scope.updateConnectionStatus, txDefault.connectionChecker.checkInterval);

          $scope.updateInfo().then(function () {
            if (!Web3Service.coinbase && txDefault.wallet !== "ledger") {
              $uibModal.open({
                templateUrl: 'partials/modals/web3Wallets.html',
                size: 'md',
                backdrop: 'static',
                windowClass: 'bootstrap-dialog type-info',
                controller: function ($scope, $uibModalInstance) {
                  $scope.ok = function () {
                    $uibModalInstance.close();
                  };
                }
              });
            }
          });
        }
      );

      $scope.$on('$destroy', function () {
        $interval.cancel($scope.interval);
      });

      $scope.selectAccount = function (account) {
        Web3Service.selectAccount(account);
        $scope.updateInfo();
      };

      $scope.getMenuItemClass = function (path) {
        if ($location.path() == path) {
          return 'active';
        }
      };
    });
  }
)();<|MERGE_RESOLUTION|>--- conflicted
+++ resolved
@@ -48,46 +48,10 @@
             loadConfiguration(); // config.js
           }
         );
-<<<<<<< HEAD
 
-        return Wallet.initParams().then(function () {
-          $scope.loggedIn = Web3Service.coinbase;
-
-          if (isElectron) {
-            var accounts = Config.getConfiguration('accounts');
-            if (accounts && accounts.length > 0 ) {
-              accounts = accounts.map(function(account) {
-                if (!account.address.startsWith('0x')) {
-                  return '0x' + account.address;
-                }
-                return account.address;
-              });
-            }
-            else {
-              Web3Service.coinbase = null;
-            }
-
-            $scope.accounts = accounts;
-
-            if (Web3Service.coinbase && !Web3Service.coinbase.startsWith('0x')) {
-              Web3Service.coinbase = '0x' + Web3Service.coinbase;
-            }
-          }
-          else {
-            $scope.accounts = Web3Service.accounts;
-          }
-
-          $scope.coinbase = Web3Service.coinbase;
-          $scope.nonce = Wallet.txParams.nonce;
-          $scope.balance = Wallet.balance;
-        }, function (error) {
-          if (txDefault.wallet == "ledger") {
-            $scope.loggedIn = true;
-=======
         if (!$scope.paramsPromise) {
           $scope.paramsPromise = Wallet.initParams().then(function () {
             $scope.loggedIn = Web3Service.coinbase;
->>>>>>> 7b289810
             $scope.accounts = Web3Service.accounts;
             $scope.coinbase = Web3Service.coinbase;
             $scope.nonce = Wallet.txParams.nonce;
